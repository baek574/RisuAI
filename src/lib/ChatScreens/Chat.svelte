--- conflicted
+++ resolved
@@ -1,17 +1,16 @@
 <script lang="ts">
-<<<<<<< HEAD
     import { ArrowLeft, ArrowLeftRightIcon, ArrowRight, BotIcon, CopyIcon, LanguagesIcon, PencilIcon, RefreshCcwIcon, TrashIcon, UserIcon, Volume2Icon } from "lucide-svelte"
     import { getFileSrc } from "src/ts/globalApi.svelte"
     import { ColorSchemeTypeStore } from "src/ts/gui/colorscheme"
     import { longpress } from "src/ts/gui/longtouch"
     import { getModelInfo } from "src/ts/model/modellist"
-    import { runLuaButtonTrigger } from 'src/ts/process/lua'
+    import { runLuaButtonTrigger } from 'src/ts/process/scriptings'
     import { risuChatParser } from "src/ts/process/scripts"
     import { runTrigger } from 'src/ts/process/triggers'
     import { sayTTS } from "src/ts/process/tts"
     import { DBState, ReloadChatPointer } from 'src/ts/stores.svelte'
     import { ConnectionOpenStore } from "src/ts/sync/multiuser"
-    import { capitalize } from "src/ts/util"
+    import { capitalize, getUserIcon, getUserName } from "src/ts/util"
     import { onDestroy, onMount } from "svelte"
     import { type Unsubscriber } from "svelte/store"
     import { language } from "../../lang"
@@ -22,30 +21,6 @@
     import AutoresizeArea from "../UI/GUI/TextAreaResizable.svelte"
     import ChatBody from './ChatBody.svelte'
 
-=======
-    import { ArrowLeft, Sparkles, ArrowRight, PencilIcon, LanguagesIcon, RefreshCcwIcon, TrashIcon, CopyIcon, Volume2Icon, BotIcon, ArrowLeftRightIcon, UserIcon } from "lucide-svelte";
-    import { type CbsConditions, ParseMarkdown, postTranslationParse, type simpleCharacterArgument } from "../../ts/parser.svelte";
-    import AutoresizeArea from "../UI/GUI/TextAreaResizable.svelte";
-    import { alertClear, alertConfirm, alertError, alertNormal, alertRequestData, alertWait } from "../../ts/alert";
-    import { language } from "../../lang";
-    import { type MessageGenerationInfo } from "../../ts/storage/database.svelte";
-    import { alertStore, DBState } from 'src/ts/stores.svelte';
-    import { HideIconStore, ReloadGUIPointer, selIdState } from "../../ts/stores.svelte";
-    import { translateHTML, getLLMCache } from "../../ts/translator/translator";
-    import { risuChatParser } from "src/ts/process/scripts";
-    import { type Unsubscriber } from "svelte/store";
-    import { get, isEqual, startsWith } from "lodash";
-    import { sayTTS } from "src/ts/process/tts";
-    import { capitalize, sleep } from "src/ts/util";
-    import { longpress } from "src/ts/gui/longtouch";
-    import { ColorSchemeTypeStore } from "src/ts/gui/colorscheme";
-    import { ConnectionOpenStore } from "src/ts/sync/multiuser";
-    import { onDestroy, onMount } from "svelte";
-    import { getModelInfo } from "src/ts/model/modellist";
-  import { getCharImage } from "src/ts/characters";
-  import { getFileSrc } from "src/ts/globalApi.svelte";
-  import { getUserName, getUserIcon } from "src/ts/util";
->>>>>>> c3d83e22
     let translating = $state(false)
     let editMode = $state(false)
     let statusMessage:string = $state('')
