<script lang="ts">
    import Check from "src/lib/UI/GUI/CheckInput.svelte";
    import { changeLanguage, language } from "src/lang";
    import { DataBase } from "src/ts/storage/database";
    import { sleep } from "src/ts/util";
    import OptionInput from "src/lib/UI/GUI/OptionInput.svelte";
    import SelectInput from "src/lib/UI/GUI/SelectInput.svelte";
    import { alertNormal } from "src/ts/alert";
    import { downloadFile } from "src/ts/storage/globalApi";
    import { languageEnglish } from "src/lang/en";
<<<<<<< HEAD
    import TextInput from "src/lib/UI/GUI/TextInput.svelte";
=======
  import TextInput from "src/lib/UI/GUI/TextInput.svelte";
  import TextAreaInput from "src/lib/UI/GUI/TextAreaInput.svelte";
>>>>>>> c5003988
    let langChanged = false

</script>
<h2 class="mb-2 text-2xl font-bold mt-2">{language.language}</h2>

<span class="text-textcolor mt-4">{language.UiLanguage}</span>
<SelectInput className="mt-2" bind:value={$DataBase.language} on:change={async () => {
    if($DataBase.language === 'translang'){
        downloadFile('lang.json', new TextEncoder().encode(JSON.stringify(languageEnglish, null, 4)))
        alertNormal("Downloaded JSON, translate it, and send it to the dev by discord DM and email. I will add it to the next version.")
        $DataBase.language = 'en'
    }
    await sleep(10)
    changeLanguage($DataBase.language)
    langChanged = true
}}>
    <OptionInput value="de" >Deutsch</OptionInput>
    <OptionInput value="en" >English</OptionInput>
    <OptionInput value="ko" >한국어</OptionInput>
    <OptionInput value="cn" >中文</OptionInput>
    <OptionInput value="vi" >Tiếng Việt</OptionInput>
    <OptionInput value="translang" >[Translate in your own language]</OptionInput>
</SelectInput>
{#if langChanged}
    <span class="bg-red-500 text-sm">Close the settings to take effect</span>
{/if}
<span class="text-textcolor mt-4">{language.translatorLanguage}</span>
<SelectInput className="mt-2 mb-4" bind:value={$DataBase.translator}>
    <OptionInput value="" >{language.disabled}</OptionInput>
    <OptionInput value="ko" >Korean</OptionInput>
    <OptionInput value="ru" >Russian</OptionInput>
    <OptionInput value="zh" >Chinese</OptionInput>
    <OptionInput value="ja" >Japanese</OptionInput>
    <OptionInput value="fr" >French</OptionInput>
    <OptionInput value="es" >Spanish</OptionInput>
    <OptionInput value="pt" >Portuguese</OptionInput>
    <OptionInput value="de" >German</OptionInput>
    <OptionInput value="id" >Indonesian</OptionInput>
    <OptionInput value="ms" >Malaysian</OptionInput>
    <OptionInput value="uk" >Ukranian</OptionInput>
</SelectInput>

{#if $DataBase.translator}
    <span class="text-textcolor mt-4">{language.translatorType}</span>
    <SelectInput className="mt-2 mb-4" bind:value={$DataBase.translatorType}>
        <OptionInput value="google" >Google</OptionInput>
        <OptionInput value="deepl" >DeepL</OptionInput>
<<<<<<< HEAD
        <OptionInput value="submodel" >Use submodel</OptionInput>
=======
        <OptionInput value="llm" >Ax. Model</OptionInput>
>>>>>>> c5003988
    </SelectInput>

    {#if $DataBase.translatorType === 'deepl'}

        <span class="text-textcolor mt-4">{language.deeplKey}</span>
        <TextInput bind:value={$DataBase.deeplOptions.key} />

        <div class="flex items-center mt-2">
            <Check bind:check={$DataBase.deeplOptions.freeApi} name={language.deeplFreeKey}/>
        </div>

    {:else if $DataBase.translatorType === 'submodel'}
        <span class="text-textcolor mt-4">Translate Prompt</span>
        <TextInput bind:value={$DataBase.translatorprompt} placeholder="If empty, use the default prompt."/>
        <span class="text-draculared text-xs mb-2">Response streaming is disabled when using submodels.</span>
        <span class="text-draculared text-xs mb-2">Translation sends a lot of requests at once, so don't use it at reverse proxy.</span>
    {/if}

    {#if $DataBase.translatorType === 'llm'}
        <span class="text-textcolor mt-4">{language.translationPrompt}</span>
        <TextAreaInput bind:value={$DataBase.translatorPrompt} placeholder={"You are a translator. translate the following html or text into {{slot}}. do not output anything other than the translation."}/>
    {/if}


    <div class="flex items-center mt-2">
        <Check bind:check={$DataBase.autoTranslate} name={language.autoTranslation}/>
    </div>
{/if}<|MERGE_RESOLUTION|>--- conflicted
+++ resolved
@@ -8,12 +8,8 @@
     import { alertNormal } from "src/ts/alert";
     import { downloadFile } from "src/ts/storage/globalApi";
     import { languageEnglish } from "src/lang/en";
-<<<<<<< HEAD
     import TextInput from "src/lib/UI/GUI/TextInput.svelte";
-=======
-  import TextInput from "src/lib/UI/GUI/TextInput.svelte";
-  import TextAreaInput from "src/lib/UI/GUI/TextAreaInput.svelte";
->>>>>>> c5003988
+    import TextAreaInput from "src/lib/UI/GUI/TextAreaInput.svelte";
     let langChanged = false
 
 </script>
@@ -61,11 +57,7 @@
     <SelectInput className="mt-2 mb-4" bind:value={$DataBase.translatorType}>
         <OptionInput value="google" >Google</OptionInput>
         <OptionInput value="deepl" >DeepL</OptionInput>
-<<<<<<< HEAD
-        <OptionInput value="submodel" >Use submodel</OptionInput>
-=======
         <OptionInput value="llm" >Ax. Model</OptionInput>
->>>>>>> c5003988
     </SelectInput>
 
     {#if $DataBase.translatorType === 'deepl'}
