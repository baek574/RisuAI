--- conflicted
+++ resolved
@@ -3,15 +3,9 @@
     import { language } from "src/lang";
     import Help from "src/lib/Others/Help.svelte";
     import { selectSingleFile } from "src/ts/util";
-<<<<<<< HEAD
     import { alertError } from "src/ts/alert";
-
-    import { DBState } from 'src/ts/stores.svelte';
-    import { isTauri, saveAsset } from "src/ts/globalApi.svelte";
-=======
     import { DBState, selectedCharID } from 'src/ts/stores.svelte';
     import { isTauri, saveAsset, downloadFile } from "src/ts/globalApi.svelte";
->>>>>>> 33debaf2
     import NumberInput from "src/lib/UI/GUI/NumberInput.svelte";
     import TextInput from "src/lib/UI/GUI/TextInput.svelte";
     import SelectInput from "src/lib/UI/GUI/SelectInput.svelte";
@@ -86,19 +80,12 @@
         if (!currentValue) return;
 
         untrack(() => {
-<<<<<<< HEAD
-            DBState.db.hypaV3Settings.recentMemoryRatio = newValue;
-
-            if (newValue + DBState.db.hypaV3Settings.similarMemoryRatio > 1) {
-                DBState.db.hypaV3Settings.similarMemoryRatio = 1 - newValue;
-=======
             const newValue = Math.min(currentValue, 1);
 
             settings.similarMemoryRatio = newValue;
 
             if (newValue + settings.recentMemoryRatio > 1) {
                 settings.recentMemoryRatio = 1 - newValue;
->>>>>>> 33debaf2
             }
         })
     });
