--- conflicted
+++ resolved
@@ -29,14 +29,11 @@
     import { updateInlayScreen } from "src/ts/process/inlayScreen";
     import { registerOnnxModel } from "src/ts/process/transformers";
     import MultiLangInput from "../UI/GUI/MultiLangInput.svelte";
-<<<<<<< HEAD
     import { applyModule } from "src/ts/process/modules";
+    import { exportRegex, importRegex } from "src/ts/process/scripts";
+    import Arcodion from "../UI/Arcodion.svelte";
     import SliderInput from "../UI/GUI/SliderInput.svelte";
-=======
-  import { applyModule } from "src/ts/process/modules";
-  import { exportRegex, importRegex } from "src/ts/process/scripts";
-  import Arcodion from "../UI/Arcodion.svelte";
->>>>>>> b1d98741
+
     
 
     let subMenu = 0
