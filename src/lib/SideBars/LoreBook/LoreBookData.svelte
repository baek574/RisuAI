<script lang="ts">
    import { XIcon, LinkIcon, SunIcon, BookCopyIcon, FolderIcon, FolderOpen, FolderInputIcon, PlusIcon, PencilIcon } from "lucide-svelte";
    import { v4 } from "uuid";
    import { language } from "../../../lang";
    import { getCurrentCharacter, getCurrentChat, type loreBook } from "../../../ts/storage/database.svelte";
    import { alertConfirm, alertInput, alertMd } from "../../../ts/alert";
    import Check from "../../UI/GUI/CheckInput.svelte";
    import Help from "../../Others/Help.svelte";
    import TextInput from "../../UI/GUI/TextInput.svelte";
    import NumberInput from "../../UI/GUI/NumberInput.svelte";
    import TextAreaInput from "../../UI/GUI/TextAreaInput.svelte";
    import { tokenizeAccurate } from "src/ts/tokenizer";
    import { DBState } from "src/ts/stores.svelte";
    import LoreBookList from "./LoreBookList.svelte";

    interface Props {
        value: loreBook;
        onRemove?: () => void;
        onClose?: (isDetail?: boolean) => void;
        onOpen?: (isDetail?: boolean) => void;
        lorePlus?: boolean;
        idx: number;
        externalLoreBooks?: loreBook[];
        idgroup: string;
        isOpen?: boolean;
        openFolders?: number;
        isLastInContainer?: boolean;
    }

    let {
        value = $bindable(),
        onRemove = () => {},
        onClose = (isDetail = true) => {},
        onOpen = (isDetail = true) => {},
        lorePlus = false,
        idx,
        externalLoreBooks = $bindable(),
        idgroup,
        isOpen = false,
        openFolders = 0,
        isLastInContainer = false
    }: Props = $props();
    
    let open = $state(isOpen)
    
    $effect(() => {
        open = isOpen
    })

    async function getTokens(data:string){
        tokens = await tokenizeAccurate(data)
        return tokens
    }
    let tokens = $state(0)

    function isLocallyActivated(book: loreBook){
        return book.id ? getCurrentChat()?.localLore.some(e => e.id === book.id) : false
    }
    function activateLocally(book: loreBook){
        if(!book.id){
            book.id = v4()
        }
        
        const childLore: loreBook = {
            key: '',
            comment: '',
            content: '',
            mode: 'child',
            insertorder: 100,
            alwaysActive: true,
            secondkey: '',
            selective: false,
            id: book.id,
        }
        getCurrentChat().localLore.push(childLore)
    }
    function deactivateLocally(book: loreBook){
        if(!book.id) return
        const chat = getCurrentChat()
        const childLore = chat?.localLore?.find(e => e.id === book.id)
        if(childLore){
            chat.localLore = chat.localLore.filter(e => e.id !== book.id)
        }
    }
    function toggleLocalActive(check: boolean, book: loreBook){
        if(check){
            activateLocally(book)
        }else{
            deactivateLocally(book)
        }
    }
    function getParentLoreName(book: loreBook){
        if(book.mode === 'child'){
            const value = getCurrentCharacter()?.globalLore.find(e => e.id === book.id)
            if(value){
                return value.comment.length === 0 ? value.key.length === 0 ? "Unnamed Lore" : value.key : value.comment
            }
        }
    }

    
</script>
<div class={"w-full flex flex-col " + (
    isLastInContainer ? 
        'pb-0 mb-0 border-0' : // Last item in container: no border
        'pb-2 mb-2 border-b border-b-selected last:pb-0 last:mb-0 last:border-0'
)}
    class:no-sort={value.mode === 'folder' && openFolders > 0}
    data-risu-idx={idx} data-risu-idgroup={idgroup}
>
    <div class="flex items-center transition-colors w-full p-1">

    {#if value.mode !== 'child'}
        <button class="endflex valuer border-darkborderc flex items-center" onclick={() => {
            value.secondkey = value.secondkey ?? ''
            if(!open){
                open = true
                onOpen(value.mode !== 'folder') // If not a folder, pass true
            }
            else{
                open = false
                onClose(value.mode !== 'folder') // If not a folder, pass true
            }
        }}>
            {#if value.mode === 'folder'}
                {#if open}
                    <FolderOpen size={20} class="mr-1" />
                {:else}
                    <FolderIcon size={20} class="mr-1" />
                {/if}
            {/if}
            {#if value.mode === 'folder'}
                <span>{value.comment.length === 0 ? "Unnamed Folder" : value.comment}</span>
            {:else}
                <span>{value.comment.length === 0 ? value.key.length === 0 ? "Unnamed Lore" : value.key : value.comment}</span>
            {/if}
        </button>
        <button
            class="mr-1"
            class:text-textcolor2={!value.alwaysActive}
            class:text-textcolor={value.alwaysActive}
            onclick={async () => {
                if(value.mode === 'folder'){
                    for(let i = 0; i < externalLoreBooks.length; i++){
                        if(externalLoreBooks[i].folder === value.key){
                            externalLoreBooks[i].alwaysActive = !value.alwaysActive
                        }
                    }
                }
                value.alwaysActive = !value.alwaysActive
            }}
        >
            {#if value.alwaysActive}
                <SunIcon size={20} />
            {:else}
                <LinkIcon size={20} />
            {/if}
        </button>
        <button class="valuer" onclick={async () => {
            let shouldRemove = true;
            if (value.mode === 'folder' && externalLoreBooks.some(e => e.folder === value.key)) {
                const firstConfirm = await alertConfirm(language.folderRemoveConfirm);
                if (!firstConfirm) {
                    shouldRemove = false;
                }
            }

            if (shouldRemove) {
                const secondConfirm = await alertConfirm(language.removeConfirm + (value.comment || 'Unnamed Folder'));
                if (secondConfirm) {
                    if (!open) {
                        onClose();
                    }
                    deactivateLocally(value);
<<<<<<< HEAD
                    onRemove();
=======
                    onRemove(value.key, value.mode); // key와 mode를 onRemove에 전달
>>>>>>> 4593fd90
                }
            }
        }}>
            <XIcon size={20} />
        </button>
    {:else}
        <button class="endflex valuer border-darkborderc" onclick={() => alertMd(language.childLoreDesc)}>
            <BookCopyIcon size={20} class="mr-1" />
            <span>{getParentLoreName(value)}</span>
        </button>
        <button class="valuer" onclick={async () => {
            const d = await alertConfirm(language.removeConfirm + getParentLoreName(value))
            if(d){
                if(!open){
                    onClose()
                }
                onRemove()
            }
        }}>
            <XIcon size={20} />
        </button>
    {/if}
    </div>
    {#if open}
        {#if value.mode === 'folder'}
        <div class="border-0 outline-none w-full mt-2 flex flex-col mb-2">
            <span class="text-textcolor mt-6 mb-2">{language.folderName}</span>
            <TextInput size="sm" bind:value={value.comment}/>

            <div class="mt-4">
                <LoreBookList externalLoreBooks={externalLoreBooks} showFolder={value.key} />
            </div>
            
            <div class="mt-2 flex gap-1">
                <button class="text-textcolor2 hover:text-textcolor" onclick={() => {
                    externalLoreBooks.push({
                        key: '',
                        comment: '',
                        content: '',
                        mode: 'normal',
                        insertorder: 100,
                        alwaysActive: true,
                        secondkey: '',
                        selective: false,
                        folder: value.key,
                    })
                }}>
                    <PlusIcon size={20} />
                </button>
            </div>
        </div>
        {:else}
        <div class="border-0 outline-none w-full mt-2 flex flex-col mb-2">
            <span class="text-textcolor mt-6">{language.name} <Help key="loreName"/></span>
            <TextInput size="sm" bind:value={value.comment}/>
            {#if !lorePlus}
                {#if !value.alwaysActive}
                    <span class="text-textcolor mt-6">{language.activationKeys} <Help key="loreActivationKey"/></span>
                    <span class="text-xs text-textcolor2">{language.activationKeysInfo}</span>
                    <TextInput size="sm" bind:value={value.key}/>

                    {#if value.selective}
                        <span class="text-textcolor mt-6">{language.SecondaryKeys}</span>
                        <span class="text-xs text-textcolor2">{language.activationKeysInfo}</span>
                        <TextInput size="sm" bind:value={value.secondkey}/>
                    {/if}
                {/if}
            {/if}
            {#if !lorePlus}
                {#if !(value.activationPercent === undefined || value.activationPercent === null)}
                    <span class="text-textcolor mt-6">{language.activationProbability}</span>
                    <NumberInput size="sm" bind:value={value.activationPercent} onChange={() => {
                        if(isNaN(value.activationPercent) || !value.activationPercent || value.activationPercent < 0){
                            value.activationPercent = 0
                        }
                        if(value.activationPercent > 100){
                            value.activationPercent = 100
                        }
                    }} />
                {/if}
            {/if}
            {#if !lorePlus}
                <span class="text-textcolor mt-4">{language.insertOrder} <Help key="loreorder"/></span>
                <NumberInput size="sm" bind:value={value.insertorder} min={0} max={1000}/>
            {/if}
            <span class="text-textcolor mt-4 mb-2">{language.prompt}</span>
            <TextAreaInput highlight autocomplete="off" bind:value={value.content} />
            {#await getTokens(value.content)}
                <span class="text-textcolor2 mt-2 mb-2 text-sm">{tokens} {language.tokens}</span>
            {:then e}
                <span class="text-textcolor2 mt-2 mb-2 text-sm">{e} {language.tokens}</span>
            {/await}
            <div class="flex items-center mt-4">
                <Check bind:check={value.alwaysActive} name={language.alwaysActive}/>
            </div>
            {#if !value.alwaysActive && getCurrentCharacter()?.globalLore?.includes(value) && DBState.db.localActivationInGlobalLorebook}
                <div class="flex items-center mt-2">
                    <Check check={isLocallyActivated(value)} onChange={(check: boolean) => toggleLocalActive(check, value)} name={language.alwaysActiveInChat}/>
                </div>
            {/if}
            {#if !lorePlus && !value.useRegex}
                <div class="flex items-center mt-2">
                    <Check bind:check={value.selective} name={language.selective}/>
                    <Help key="loreSelective" name={language.selective}/>
                </div>
            {/if}
            {#if !lorePlus && !value.alwaysActive}
                <div class="flex items-center mt-2">
                    <Check bind:check={value.useRegex} name={language.useRegexLorebook}/>
                    <Help key="useRegexLorebook" name={language.useRegexLorebook}/>
                </div>
            {/if}
        </div>
        {/if}
    {/if}
</div>



<style>
    .valuer:hover{
        color: rgba(16, 185, 129, 1);
        cursor: pointer;
    }

    .endflex{
        display: flex;
        flex-grow: 1;
        cursor: pointer;
    }

    /* Styles for SortableJS drag-and-drop feedback */
    :global(.risu-chosen-item) {
        /* The item being dragged */
        padding-bottom: 0.5rem;
        margin-bottom: 0.5rem;
        border-bottom: 1px solid;
        border-bottom-color: var(--risu-theme-selected);
        opacity: 0.7;
    }

    :global(.risu-ghost-item) {
        /* The placeholder for the drop location */
        background-color: rgba(var(--risu-theme-selected-rgb), 0.2);
    }
</style><|MERGE_RESOLUTION|>--- conflicted
+++ resolved
@@ -172,11 +172,7 @@
                         onClose();
                     }
                     deactivateLocally(value);
-<<<<<<< HEAD
                     onRemove();
-=======
-                    onRemove(value.key, value.mode); // key와 mode를 onRemove에 전달
->>>>>>> 4593fd90
                 }
             }
         }}>
@@ -321,5 +317,6 @@
     :global(.risu-ghost-item) {
         /* The placeholder for the drop location */
         background-color: rgba(var(--risu-theme-selected-rgb), 0.2);
+
     }
 </style>