--- conflicted
+++ resolved
@@ -847,11 +847,14 @@
                 }
                 break;
             }
-<<<<<<< HEAD
             case 'v2GetAllLorebooks':{
                 editTrigger = {
                     type: 'v2GetAllLorebooks',
-=======
+                    outputVar: '',
+                    indent: 0
+                }
+                break;
+            }
             case 'v2RegexTest':{
                 editTrigger = {
                     type: 'v2RegexTest',
@@ -861,13 +864,11 @@
                     regexType: 'value',
                     flags: '',
                     flagsType: 'value',
->>>>>>> 79feeeed
-                    outputVar: '',
-                    indent: 0
-                }
-                break;
-            }
-<<<<<<< HEAD
+                    outputVar: '',
+                    indent: 0
+                }
+                break;
+            }
             case 'v2GetLorebookByName':{
                 editTrigger = {
                     type: 'v2GetLorebookByName',
@@ -947,8 +948,6 @@
                 }
                 break;
             }
-=======
->>>>>>> 79feeeed
         }
     }
 
