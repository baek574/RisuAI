<script lang="ts">
    import { PlusIcon, XIcon, ArrowLeftIcon } from "lucide-svelte";
    import { language } from "src/lang";
    import Button from "src/lib/UI/GUI/Button.svelte";
    import CheckInput from "src/lib/UI/GUI/CheckInput.svelte";
    import OptionInput from "src/lib/UI/GUI/OptionInput.svelte";
    import Portal from "src/lib/UI/GUI/Portal.svelte";
    import SelectInput from "src/lib/UI/GUI/SelectInput.svelte";
    import TextInput from "src/lib/UI/GUI/TextInput.svelte";
    import TextAreaInput from "src/lib/UI/GUI/TextAreaInput.svelte";
    import { type triggerEffectV2, type triggerEffect, type triggerscript, displayAllowList, requestAllowList, type triggerV2IfAdvanced } from "src/ts/process/triggers";
    import { onDestroy, onMount } from "svelte";

    interface Props {
        value?: triggerscript[];
        lowLevelAble?: boolean;
    }

    const effectV2Types = [
        //Special
        'v2GetDisplayState',
        'v2SetDisplayState',
        'v2GetRequestState',
        'v2SetRequestState',
        'v2GetRequestStateRole',
        'v2SetRequestStateRole',
        'v2GetRequestStateLength',

        //Control
        'v2SetVar',
        'v2If',
        'v2IfAdvanced',
        'v2LoopNTimes',
        'v2Loop',
        'v2BreakLoop',
        'v2RunTrigger',
        'v2ConsoleLog',
        'v2StopTrigger',

        //Chat
        'v2CutChat',
        'v2ModifyChat',
        'v2SystemPrompt',
        'v2Impersonate',
        'v2Command',
        'v2GetLastMessage',
        'v2GetLastUserMessage',
        'v2GetLastCharMessage',
        'v2GetMessageAtIndex',
        'v2GetMessageCount',
        'v2GetFirstMessage',
        'v2QuickSearchChat',

        //Low Level
        'v2SendAIprompt',
        'v2ImgGen',
        'v2CheckSimilarity',
        'v2RunLLM',

        //Alert
        'v2ShowAlert',
        'v2GetAlertInput',

        //Lorebook
        'v2ModifyLorebook',
        'v2GetLorebook',
        'v2GetLorebookCount',
        'v2GetLorebookEntry',
        'v2SetLorebookActivation',
        'v2GetLorebookIndexViaName',

        //String
        'v2ExtractRegex',
        'v2GetCharAt',
        'v2GetCharCount',
        'v2ToLowerCase',
        'v2ToUpperCase',
        'v2SetCharAt',
        'v2SplitString',
        'v2ConcatString',

        //Character
        'v2GetCharacterDesc',
        'v2SetCharacterDesc',

        //Array
        'v2MakeArrayVar',
        'v2GetArrayVarLength',
        'v2GetArrayVar',
        'v2SetArrayVar',
        'v2PushArrayVar',
        'v2PopArrayVar',
        'v2ShiftArrayVar',
        'v2UnshiftArrayVar',
        'v2SpliceArrayVar',
        'v2SliceArrayVar',
        'v2GetIndexOfValueInArrayVar',
        'v2RemoveIndexFromArrayVar',

        //Others
        'v2Random',
        'v2UpdateGUI',
        'v2UpdateChatAt',
        'v2Wait',
        "v2StopPromptSending",
        'v2Tokenize'
    ]


    const lowLevelOnly = [
        'v2SendAIprompt',
        'v2RunLLM',
        'v2CheckSimilarity',
        'v2RunImgGen'

    ]

    const specialTypes = [
        'v2GetDisplayState',
        'v2SetDisplayState',
        'v2GetRequestState',
        'v2SetRequestState',
        'v2GetRequestStateRole',
        'v2SetRequestStateRole',
        'v2GetRequestStateLength',
    ]
    
    let lastClickTime = 0
    let { value = $bindable([]), lowLevelAble = false }: Props = $props();
    let selectedIndex = $state(0);
    let selectedEffectIndex = $state(-1);
    let menuMode = $state(0)
    let editTrigger:triggerEffectV2 = $state(null as triggerEffectV2)
    let addElse = $state(false)
    let selectMode = $state(0) //0 = trigger 1 = effect
    let contextMenu = $state(false)
    let contextMenuLoc = $state({x: 0, y: 0, style: ''})
    let menu0Container = $state<HTMLDivElement>(null)
    let menu0ScrollPosition = $state(0)
    let effectElements = $state<HTMLButtonElement[]>([])
    let guideLineKey = $state(0)

    type VirtualClipboard = {
        type: 'trigger',
        value: triggerscript[]
    }|{
        type: 'effect',
        value: triggerEffect[]
    }
    let clipboard:VirtualClipboard = $state(null)

    
    $effect(() => {
        if(menuMode === 0){
            addElse = false
            if(menu0Container) {
                setTimeout(() => {
                    menu0Container.scrollTop = menu0ScrollPosition
                }, 0)
            }
        } else if(menuMode === 1 || menuMode === 2 || menuMode === 3) {
            if(menu0Container) {
                menu0ScrollPosition = menu0Container.scrollTop
            }
        }
    })

    const close = () => {
        selectedIndex = 0;
    }

    const checkSupported = (e:string) => {
        if(value[selectedIndex].type === 'display'){
            return displayAllowList.includes(e)
        }
        if(value[selectedIndex].type === 'request'){
            return requestAllowList.includes(e)
        }
        if(specialTypes.includes(e)){
            return false
        }

        if(lowLevelAble){
            return true
        }
        return !lowLevelOnly.includes(e)
    }
    const makeDefaultEditType = (type:string) => {
        switch(type){
            case 'v2SetVar':
                editTrigger = {
                    type: 'v2SetVar',
                    operator: '=',
                    var: '',
                    value: '',
                    valueType: 'value',
                    indent: 0
                }
                break;
            case 'v2If':
                editTrigger = {
                    type: 'v2If',
                    indent: 0,
                    condition: '=',
                    targetType: 'value',
                    target: '',
                    source: ''
                }
                break;
            case 'v2IfAdvanced':
                editTrigger = {
                    type: 'v2IfAdvanced',
                    indent: 0,
                    condition: '=',
                    targetType: 'value',
                    target: '',
                    sourceType: 'value',
                    source: '',
                }
                break;
            case 'v2Else':
                editTrigger = {
                    type: 'v2Else',
                    indent: 0
                }
                break;
            case 'v2Loop':
                editTrigger = {
                    type: 'v2Loop',
                    indent: 0,
                }
                break;
            case 'v2LoopNTimes':
                editTrigger = {
                    type: 'v2LoopNTimes',
                    indent: 0,
                    value: '10',
                    valueType: 'value'
                }
                break;
            case 'v2BreakLoop':
                editTrigger = {
                    type: 'v2BreakLoop',
                    indent: 0
                }
                break;
            case 'v2RunTrigger':
                editTrigger = {
                    type: 'v2RunTrigger',
                    indent: 0,
                    target: ''
                }
                break;
            case 'v2ConsoleLog':
                editTrigger = {
                    type: 'v2ConsoleLog',
                    indent: 0,
                    sourceType: 'value',
                    source: ''
                }
                break;
            case 'v2StopTrigger':
                editTrigger = {
                    type: 'v2StopTrigger',
                    indent: 0
                }
                break;
            case 'v2CutChat':
                editTrigger = {
                    type: 'v2CutChat',
                    indent: 0,
                    start: '0',
                    end: '0',
                    startType: 'value',
                    endType: 'value'
                }
                break;
            case 'v2ModifyChat':
                editTrigger = {
                    type: 'v2ModifyChat',
                    index: '',
                    indexType: 'value',
                    value: '',
                    valueType: 'value',
                    indent: 0
                }
                break;
            case 'v2SystemPrompt':
                editTrigger = {
                    type: 'v2SystemPrompt',
                    location: 'start',
                    value: '',
                    valueType: 'value',
                    indent: 0
                }
                break;
            case 'v2Impersonate':
                editTrigger = {
                    type: 'v2Impersonate',
                    role: 'user',
                    value: '',
                    valueType: 'value',
                    indent: 0
                }
                break;
            case 'v2Command':
                editTrigger = {
                    type: 'v2Command',
                    value: '',
                    valueType: 'value',
                    indent: 0
                }
                break;
            case 'v2SendAIprompt':
                editTrigger = {
                    type: 'v2SendAIprompt',
                    indent: 0
                }
                break;
            case 'v2ImgGen':
                editTrigger = {
                    type: 'v2ImgGen',
                    value: '',
                    valueType: 'value',
                    negValue: '',
                    negValueType: 'value',
                    outputVar: '',
                    indent: 0
                }
                break;
            case 'v2CheckSimilarity':
                editTrigger = {
                    type: 'v2CheckSimilarity',
                    source: '',
                    sourceType: 'value',
                    value: '',
                    valueType: 'value',
                    outputVar: '',
                    indent: 0
                }
                break;
            case 'v2RunLLM':
                editTrigger = {
                    type: 'v2RunLLM',
                    value: '',
                    valueType: 'value',
                    outputVar: '',
                    indent: 0,
                    model: 'model'
                }
                break;
            case 'v2ShowAlert':
                editTrigger = {
                    type: 'v2ShowAlert',
                    value: '',
                    valueType: 'value',
                    indent: 0
                }
                break;
            case 'v2ExtractRegex':
                editTrigger = {
                    type: 'v2ExtractRegex',
                    value: '',
                    valueType: 'value',
                    regex: '',
                    regexType: 'value',
                    flags: '',
                    flagsType: 'value',
                    result: '',
                    resultType: 'value',
                    outputVar: '',
                    indent: 0
                }
                break;
            case 'v2GetLastMessage':
                editTrigger = {
                    type: 'v2GetLastMessage',
                    outputVar: '',
                    indent: 0
                }
                break;
            case 'v2GetMessageAtIndex':
                editTrigger = {
                    type: 'v2GetMessageAtIndex',
                    index: '',
                    indexType: 'value',
                    outputVar: '',
                    indent: 0
                }
                break;
            case 'v2GetMessageCount':
                editTrigger = {
                    type: 'v2GetMessageCount',
                    outputVar: '',
                    indent: 0
                }
                break;
            case 'v2ModifyLorebook':
                editTrigger = {
                    type: 'v2ModifyLorebook',
                    target: '',
                    targetType: 'value',
                    value: '',
                    valueType: 'value',
                    indent: 0
                }
                break;
            case 'v2GetLorebook':
                editTrigger = {
                    type: 'v2GetLorebook',
                    target: '',
                    targetType: 'value',
                    outputVar: '',
                    indent: 0
                }
                break;
            case 'v2GetLorebookCount':
                editTrigger = {
                    type: 'v2GetLorebookCount',
                    outputVar: '',
                    indent: 0
                }
                break;
            case 'v2GetLorebookEntry':
                editTrigger = {
                    type: 'v2GetLorebookEntry',
                    index: '',
                    indexType: 'value',
                    outputVar: '',
                    indent: 0
                }
                break;
            case 'v2SetLorebookActivation':
                editTrigger = {
                    type: 'v2SetLorebookActivation',
                    index: '',
                    indexType: 'value',
                    value: true,
                    indent: 0
                }
                break;
            case 'v2GetLorebookIndexViaName':
                editTrigger = {
                    type: 'v2GetLorebookIndexViaName',
                    name: '',
                    nameType: 'value',
                    outputVar: '',
                    indent: 0
                }
                break;
            case 'v2Random':
                editTrigger = {
                    type: 'v2Random',
                    outputVar: '',
                    min: '0',
                    max: '100',
                    minType: 'value',
                    maxType: 'value',
                    indent: 0
                }
                break;
            case 'v2GetCharAt':
                editTrigger = {
                    type: 'v2GetCharAt',
                    source: '',
                    sourceType: 'value',
                    index: '',
                    indexType: 'value',
                    outputVar: '',
                    indent: 0
                }
                break;
            case 'v2GetCharCount':
                editTrigger = {
                    type: 'v2GetCharCount',
                    source: '',
                    sourceType: 'value',
                    outputVar: '',
                    indent: 0
                }
                break;
            case 'v2ToLowerCase':
                editTrigger = {
                    type: 'v2ToLowerCase',
                    source: '',
                    sourceType: 'value',
                    outputVar: '',
                    indent: 0
                }
                break;
            case 'v2ToUpperCase':
                editTrigger = {
                    type: 'v2ToUpperCase',
                    source: '',
                    sourceType: 'value',
                    outputVar: '',
                    indent: 0
                }
                break;
            case 'v2SetCharAt':
                editTrigger = {
                    type: 'v2SetCharAt',
                    source: '',
                    sourceType: 'value',
                    index: '',
                    indexType: 'value',
                    value: '',
                    valueType: 'value',
                    outputVar: '',
                    indent: 0
                }
                break;
            case 'v2SplitString':
                editTrigger = {
                    type: 'v2SplitString',
                    source: '',
                    sourceType: 'value',
                    delimiter: '',
                    delimiterType: 'value',
                    outputVar: '',
                    indent: 0
                }
                break;
            case 'v2GetCharacterDesc':
                editTrigger = {
                    type: 'v2GetCharacterDesc',
                    outputVar: '',
                    indent: 0
                }
                break;
            case 'v2SetCharacterDesc':
                editTrigger = {
                    type: 'v2SetCharacterDesc',
                    value: '',
                    valueType: 'value',
                    indent: 0
                }
                break;
            case 'v2MakeArrayVar':
                editTrigger = {
                    type: 'v2MakeArrayVar',
                    var: '',
                    indent: 0
                }
                break;
            case 'v2GetArrayVarLength':
                editTrigger = {
                    type: 'v2GetArrayVarLength',
                    var: '',
                    outputVar: '',
                    indent: 0
                }
                break;
            case 'v2GetArrayVar':
                editTrigger = {
                    type: 'v2GetArrayVar',
                    var: '',
                    index: '',
                    indexType: 'value',
                    outputVar: '',
                    indent: 0
                }
                break;
            case 'v2SetArrayVar':
                editTrigger = {
                    type: 'v2SetArrayVar',
                    var: '',
                    index: '',
                    indexType: 'value',
                    value: '',
                    valueType: 'value',
                    indent: 0
                }
                break;
            case 'v2Tokenize':{
                editTrigger = {
                    type: 'v2Tokenize',
                    value: '',
                    valueType: 'value',
                    indent: 0,
                    outputVar: ""
                }
            }
            case 'v2PushArrayVar':
                editTrigger = {
                    type: 'v2PushArrayVar',
                    var: '',
                    value: '',
                    valueType: 'value',
                    indent: 0
                }
                break;
            case 'v2PopArrayVar':
                editTrigger = {
                    type: 'v2PopArrayVar',
                    var: '',
                    outputVar: '',
                    indent: 0
                }
                break;
            case 'v2ShiftArrayVar':
                editTrigger = {
                    type: 'v2ShiftArrayVar',
                    var: '',
                    outputVar: '',
                    indent: 0
                }
                break;
            case 'v2UnshiftArrayVar':
                editTrigger = {
                    type: 'v2UnshiftArrayVar',
                    var: '',
                    value: '',
                    valueType: 'value',
                    indent: 0
                }
                break;
            case 'v2SpliceArrayVar':
                editTrigger = {
                    type: 'v2SpliceArrayVar',
                    var: '',
                    start: '',
                    startType: 'value',
                    item: '',
                    itemType: 'value',
                    indent: 0
                }
                break;
            case 'v2SliceArrayVar':
                editTrigger = {
                    type: 'v2SliceArrayVar',
                    var: '',
                    start: '',
                    startType: 'value',
                    end: '',
                    endType: 'value',
                    outputVar: '',
                    indent: 0
                }
                break;
            case 'v2GetIndexOfValueInArrayVar':
                editTrigger = {
                    type: 'v2GetIndexOfValueInArrayVar',
                    var: '',
                    value: '',
                    valueType: 'value',
                    outputVar: '',
                    indent: 0
                }
                break;
            case 'v2RemoveIndexFromArrayVar':
                editTrigger = {
                    type: 'v2RemoveIndexFromArrayVar',
                    var: '',
                    index: '',
                    indexType: 'value',
                    indent: 0
                }
                break;
            case 'v2ConcatString':
                editTrigger = {
                    type: 'v2ConcatString',
                    source1: '',
                    source1Type: 'value',
                    source2: '',
                    source2Type: 'value',
                    outputVar: '',
                    indent: 0
                }
                break;
            case 'v2GetLastUserMessage':{
                editTrigger = {
                    type: 'v2GetLastUserMessage',
                    outputVar: '',
                    indent: 0
                }
                break;
            }
            case 'v2GetLastCharMessage':{
                editTrigger = {
                    type: 'v2GetLastCharMessage',
                    outputVar: '',
                    indent: 0
                }
                break;
            }
            case 'v2GetFirstMessage':{
                editTrigger = {
                    type: 'v2GetFirstMessage',
                    outputVar: '',
                    indent: 0
                }
                break;
            }
            case 'v2GetAlertInput':{
                editTrigger = {
                    type: 'v2GetAlertInput',
                    outputVar: '',
                    indent: 0,
                    display: '',
                    displayType: 'value'
                }
                break;
            }
            case 'v2GetDisplayState':{
                editTrigger = {
                    type: 'v2GetDisplayState',
                    outputVar: '',
                    indent: 0
                }
                break;
            }
            case 'v2SetDisplayState':{
                editTrigger = {
                    type: 'v2SetDisplayState',
                    value: '',
                    valueType: 'value',
                    indent: 0
                }
                break;
            }
            case 'v2UpdateGUI':{
                editTrigger = {
                    type: 'v2UpdateGUI',
                    indent: 0
                }
                break;
            }
            case 'v2UpdateChatAt':{
                editTrigger = {
                    type: 'v2UpdateChatAt',
                    index: '0',
                    indent: 0
                }
                break;
            }
            case 'v2Wait':{
                editTrigger = {
                    type: 'v2Wait',
                    value: '1',
                    valueType: 'value',
                    indent: 0
                }
                break;
            }
            case 'v2GetRequestState':{
                editTrigger = {
                    type: 'v2GetRequestState',
                    outputVar: '',
                    index: '',
                    indexType: 'value',
                    indent: 0
                }
                break;
            }
            case 'v2SetRequestState':{
                editTrigger = {
                    type: 'v2SetRequestState',
                    value: '',
                    valueType: 'value',
                    index: '',
                    indexType: 'value',
                    indent: 0
                }
                break;
            }
            case 'v2GetRequestStateRole':{
                editTrigger = {
                    type: 'v2GetRequestStateRole',
                    outputVar: '',
                    index: '',
                    indexType: 'value',
                    indent: 0
                }
                break;
            }
            case 'v2SetRequestStateRole':{
                editTrigger = {
                    type: 'v2SetRequestStateRole',
                    value: '',
                    valueType: 'value',
                    index: '',
                    indexType: 'value',
                    indent: 0
                }
                break;
            }
            case 'v2GetRequestStateLength':{
                editTrigger = {
                    type: 'v2GetRequestStateLength',
                    outputVar: '',
                    indent: 0
                }
                break;
            }
            case 'v2StopPromptSending':{
                editTrigger = {
                    type: 'v2StopPromptSending',
                    indent: 0
                }
                break;
            }
            case 'v2QuickSearchChat':{
                editTrigger = {
                    type: 'v2QuickSearchChat',
                    value: '',
                    valueType: 'value',
                    indent: 0,
                    condition: 'loose',
                    depth: '3',
                    depthType: 'value',
                    outputVar: ''
                }
                break;
            }
        }
    }

    const deleteEffect = () => {
        const type = value[selectedIndex].effect[selectedEffectIndex]
        value[selectedIndex].effect.splice(selectedEffectIndex, 1)
        if(type.type === 'v2If' || type.type === 'v2IfAdvanced' || type.type === 'v2Loop' || type.type === 'v2Else' || type.type === 'v2LoopNTimes'){
            let pointer = selectedEffectIndex
            let indent = (type as triggerEffectV2).indent
            while(pointer < value[selectedIndex].effect.length){
                if(value[selectedIndex].effect[pointer].type === 'v2EndIndent' && (value[selectedIndex].effect[pointer] as triggerEffectV2).indent === indent + 1){
                    value[selectedIndex].effect.splice(pointer, 1)
                    if(value?.[selectedIndex]?.effect?.[pointer]?.type === 'v2Else'){
                        value[selectedIndex].effect.splice(pointer, 1)
                        continue
                    }
                    else{
                        break
                    }
                }
                (value[selectedIndex].effect[pointer] as triggerEffectV2).indent -= 1
                pointer += 1
            }
        }


        selectedEffectIndex -= 1
        if(selectedEffectIndex < 0){
            selectedEffectIndex = 0
        }
    }

    const copyEffect = () => {
        const type = value[selectedIndex].effect[selectedEffectIndex]
        if(type.type === 'v2If' || type.type === 'v2IfAdvanced' || type.type === 'v2Loop' || type.type === 'v2Else' || type.type === 'v2LoopNTimes'){
            return
        }
        clipboard = {
            type: 'effect',
            value: safeStructuredClone([type])
        }
    }

    const pasteEffect = async () => {
        if(clipboard?.type !== 'effect'){
            return
        }

        for(const effect of clipboard.value){
            value[selectedIndex].effect.splice(selectedEffectIndex, 0, safeStructuredClone(effect))
            selectedEffectIndex += 1
        }
    }

    const copyTrigger = () => {
        clipboard = {
            type: 'trigger',
            value: safeStructuredClone([value[selectedIndex]])
        }
    }

    const pasteTrigger = async () => {
        if(clipboard?.type !== 'trigger'){
            return
        }

        for(const trigger of clipboard.value){
            value.splice(selectedIndex, 0, safeStructuredClone(trigger))
            selectedIndex += 1
        }
    }

    const deleteTrigger = () => {
        if(value.length <= 2){
            return
        }
        value.splice(selectedIndex, 1)
        selectedIndex -= 1
        if(selectedIndex < 1){
            selectedIndex = 1
        }
    }

    const moveTrigger = (fromIndex: number, toIndex: number) => {
        if (fromIndex === toIndex || fromIndex === 0 || toIndex === 0) return;
        if (fromIndex < 0 || toIndex < 0 || fromIndex >= value.length || toIndex > value.length) return;
        if (!value[fromIndex]) return;
        
        let triggers = [...value];
        const movedItem = triggers.splice(fromIndex, 1)[0];
        if (!movedItem) return;
        
        triggers.splice(toIndex, 0, movedItem);
        
        if (selectedIndex === fromIndex) {
            selectedIndex = toIndex;
        } else if (fromIndex < selectedIndex && toIndex >= selectedIndex) {
            selectedIndex = selectedIndex - 1;
        } else if (fromIndex > selectedIndex && toIndex <= selectedIndex) {
            selectedIndex = selectedIndex + 1;
        }
        
        value = triggers;
    }

    const handleTriggerDrop = (targetIndex: number, e) => {
        e.preventDefault();
        e.stopPropagation();
        const data = e.dataTransfer?.getData('text');
        if (data === 'trigger') {
            const sourceIndex = parseInt(e.dataTransfer?.getData('triggerIndex') || '0');
            moveTrigger(sourceIndex, targetIndex);
        }
    }

    const handleKeydown = (e:KeyboardEvent) => {
        console.log(e.key)
        if(e.key === 'Escape'){
            if(menuMode === 0){
                close()
            }
            else{
                menuMode = 0
            }
        }
        if(selectedIndex > 0 && selectedEffectIndex !== -1 && menuMode === 0 && selectMode === 1){
            if(e.key === 'ArrowUp'){
                if(selectedEffectIndex > 0){
                    selectedEffectIndex -= 1

                    if(e.altKey){
                        const before = value[selectedIndex].effect[selectedEffectIndex] as triggerEffectV2
                        const after = value[selectedIndex].effect[selectedEffectIndex + 1] as triggerEffectV2
                        if(
                            before.type !== 'v2EndIndent' && after.type !== 'v2EndIndent'
                            && before.type !== 'v2If' && after.type !== 'v2If'
                            && before.type !== 'v2IfAdvanced' && after.type !== 'v2IfAdvanced'
                            && before.type !== 'v2Loop' && after.type !== 'v2Loop'
                            && before.type !== 'v2LoopNTimes' && after.type !== 'v2LoopNTimes'
                            && before.indent === after.indent
                        ){
                            value[selectedIndex].effect[selectedEffectIndex] = after
                            value[selectedIndex].effect[selectedEffectIndex + 1] = before
                        }
                    }
                }
                e.preventDefault()
            }
            if(e.key === 'ArrowDown'){
                if(selectedEffectIndex < value[selectedIndex].effect.length - 1){
                    selectedEffectIndex += 1

                    if(e.altKey){
                        const before = value[selectedIndex].effect[selectedEffectIndex] as triggerEffectV2
                        const after = value[selectedIndex].effect[selectedEffectIndex - 1] as triggerEffectV2
                        if(
                            before.type !== 'v2EndIndent' && after.type !== 'v2EndIndent'
                            && before.type !== 'v2If' && after.type !== 'v2If'
                            && before.type !== 'v2IfAdvanced' && after.type !== 'v2IfAdvanced'
                            && before.type !== 'v2Loop' && after.type !== 'v2Loop'
                            && before.type !== 'v2LoopNTimes' && after.type !== 'v2LoopNTimes'
                            && before.indent === after.indent
                        ){
                            value[selectedIndex].effect[selectedEffectIndex] = after
                            value[selectedIndex].effect[selectedEffectIndex - 1] = before
                        }
                    }
                }
                e.preventDefault()
            }
            if(e.key === 'c' && e.ctrlKey){
                copyEffect()
                e.preventDefault()
            }
            if(e.key === 'v' && e.ctrlKey){
                //paste
                pasteEffect()
                e.preventDefault()
            }
            if(e.key === 'Delete'){
                deleteEffect()
                e.preventDefault()
            }
        }
        if(selectedIndex > 0 && menuMode === 0 && selectMode === 0){
            if(e.key === 'ArrowUp'){
                if(selectedIndex > 1){
                    selectedIndex -= 1

                    if(e.altKey){
                        const before = value[selectedIndex]
                        const after = value[selectedIndex + 1]
                        value[selectedIndex] = after
                        value[selectedIndex + 1] = before
                    }
                }
                e.preventDefault()
            }
            if(e.key === 'ArrowDown'){
                if(selectedIndex < value.length - 1){
                    selectedIndex += 1

                    if(e.altKey){
                        const before = value[selectedIndex]
                        const after = value[selectedIndex - 1]
                        value[selectedIndex] = after
                        value[selectedIndex - 1] = before
                    }
                }
                e.preventDefault()
            }
            if(e.key === 'c' && e.ctrlKey){
                copyTrigger()
                e.preventDefault()
            }
            if(e.key === 'v' && e.ctrlKey){
                pasteTrigger()
                e.preventDefault()
            }
            //Delete is forrbidden due to the fact that misclicks can cause huge data loss
        }
    }

    const handleContextMenu = (e, mode, effectIndex = -1, effect = null) => {
        contextMenu = true
        selectMode = mode
        
        const clickPos = {x: e.clientX, y: e.clientY}
        
        const yPosition = clickPos.y > (window.innerHeight * 0.75)
            ? `bottom: ${window.innerHeight - clickPos.y}px;`
            : `top: ${clickPos.y}px;`
        
        const xPosition = clickPos.x > (window.innerWidth * 0.75)
            ? `right: ${window.innerWidth - clickPos.x}px;`
            : `left: ${clickPos.x}px;`
        
        contextMenuLoc = {
            x: clickPos.x, 
            y: clickPos.y,
            style: `${yPosition} ${xPosition}`
        }
        
        if (mode === 1) {
            selectedEffectIndex = effectIndex
            
            if (effect) {
                editTrigger = effect as triggerEffectV2
            }
        }
        
        e.preventDefault()
        e.stopPropagation()
    }

    const formatEffectDisplay = (effect:triggerEffect) => {
        const type = effect.type

        if(!checkSupported(type)){
            return `<span class="text-red-500">${language.triggerDesc.v2UnsupportedTriggerDesc}</span>`
        }

        const txt = (language.triggerDesc[type + 'Desc'] as string || type).replace(/{{(.+?)}}/g, (match, p1) => {
            const d = effect[p1]
            
            if(p1.endsWith('Type')){
                return `<span class="text-blue-500">${d || 'null' }</span>`
            }
            if(p1 === 'condition' || p1 === 'operator'){
                return `<span class="text-green-500">${d || 'null'}</span>`
            }
            if(effect[p1 + 'Type'] === 'var'){
                return `<span class="text-yellow-500">${d || 'null'}</span>`
            }
            if(effect[p1 + 'Type'] === 'value'){
                return `<span class="text-green-500">"${d}"</span>`
            }
            if(effect.type === 'v2If' && p1 === 'source'){
                return `<span class="text-yellow-500">${d || 'null'}</span>`
            }
            if(effect.type === 'v2SetVar' && p1 === 'var'){
                return `<span class="text-yellow-500">${d || 'null'}</span>`
            }
            return `<span class="text-blue-500">${d || 'null'}</span>`
        })

        return `<div class="text-purple-500" style="margin-left:${(effect as triggerEffectV2).indent}rem">${txt}</div>`
    }
    
    const updateGuideLines = () => {
        guideLineKey += 1
    }

    onMount(() => {
        window.addEventListener('keydown', handleKeydown);
        window.addEventListener('resize', updateGuideLines);
    })

    onDestroy(() => {
        window.removeEventListener('keydown', handleKeydown);
        window.removeEventListener('resize', updateGuideLines);
    })
</script>

<div
    class="contain w-full max-w-full mt-2 flex flex-col border-selected border-1 bg-darkbg rounded-md"
>
    <Button onclick={(e) => {
        e.stopPropagation()
        menuMode = 0
        selectedIndex = 1
    }}>
        {language.edit}
    </Button>
</div>




{#if selectedIndex > 0}
<Portal>
    <!-- svelte-ignore a11y_click_events_have_key_events -->
    <!-- svelte-ignore a11y_no_static_element_interactions -->
    <div class="text-textcolor absolute top-0 bottom-0 bg-black bg-opacity-50 max-w-full w-full h-full z-40 flex justify-center items-center" onclick={(e) => {
        e.stopPropagation()
        contextMenu = false
    }}>
        {#if contextMenu}
            <div class="absolute flex-col gap-2 w-28 p-2 flex bg-darkbg border border-darkborderc rounded-md z-50" style={contextMenuLoc.style}>
                {#if selectedEffectIndex !== -1 && value[selectedIndex].effect[selectedEffectIndex].type !== 'v2EndIndent' && selectMode === 1}
                    <button class="text-textcolor2 hover:text-textcolor" onclick={() => {
                        menuMode = 3
                    }}>
                        {language.edit}
                    </button>
                {/if}

                {#if (selectedEffectIndex !== -1 && value[selectedIndex].effect[selectedEffectIndex].type !== 'v2EndIndent') || selectMode === 0}
                    <button class="text-textcolor2 hover:text-textcolor" onclick={() => {
                        if(selectMode === 1){
                            copyEffect()
                        }
                        else{
                            copyTrigger()
                        }
                    }}>
                        {language.copy}
                    </button>
                {/if}

                <button class="text-textcolor2 hover:text-textcolor" onclick={() => {
                    if(selectMode === 1){
                        pasteEffect()
                    }
                    else{
                        pasteTrigger()
                    }
                }}>
                    {language.paste}
                </button>

                {#if (selectedEffectIndex !== -1 && value[selectedIndex].effect[selectedEffectIndex].type !== 'v2EndIndent') || selectMode === 0}
                    <button class="text-textcolor2 hover:text-textcolor" onclick={() => {
                        if(selectMode === 1){
                            deleteEffect()
                        }
                        else{
                            deleteTrigger()
                        }
                    }}>
                        {language.remove}
                    </button>
                {/if}
            </div>
        {/if}
        <div class="max-w-full p-2 border border-darkborderc bg-bgcolor flex max-h-full flex-col-reverse md:flex-row overflow-y-auto md:overflow-y-visible" class:w-7xl={menuMode === 0} class:w-3xl={menuMode !== 0} class:h-full={menuMode!==2}>
            {#if menuMode === 0}
                <div class="pr-2 md:w-96 flex flex-col md:h-full mt-2 md:mt-0">
                    <div class="flex-1 flex flex-col overflow-y-auto">
                        {#each value as trigger, i}
                            {#if i === 0}
                                <!-- Header, skip the first trigger -->
                            {:else}
                                <div class="w-full h-1 min-h-1 transition-colors duration-200 hover:bg-gray-600" 
                                    role="listitem"
                                    ondragover={(e) => {
                                        e.preventDefault()
                                        e.currentTarget.classList.add('bg-gray-600')
                                    }} 
                                    ondragleave={(e) => {
                                        e.currentTarget.classList.remove('bg-gray-600')
                                    }} 
                                    ondrop={(e) => {
                                        e.currentTarget.classList.remove('bg-gray-600')
                                        handleTriggerDrop(i, e)
                                    }}>
                                </div>
                                
                                <button
                                    class="p-2 text-start text-textcolor2 hover:text-textcolor hover:cursor-grab active:cursor-grabbing trigger-item"
                                    class:bg-darkbg={selectedIndex === i}
                                    draggable="true"
                                    ondragstart={(e) => {
                                        e.dataTransfer?.setData('text', 'trigger')
                                        e.dataTransfer?.setData('triggerIndex', i.toString())
                                        
                                        const dragElement = document.createElement('div')
                                        dragElement.textContent = trigger?.comment || 'Unnamed Trigger'
                                        dragElement.className = 'absolute -top-96 -left-96 px-4 py-2 bg-darkbg text-textcolor2 rounded text-sm whitespace-nowrap shadow-lg pointer-events-none z-50'
                                        document.body.appendChild(dragElement)
                                        e.dataTransfer?.setDragImage(dragElement, 10, 10)
                                        
                                        setTimeout(() => {
                                            document.body.removeChild(dragElement)
                                        }, 0)
                                    }}
                                    ondragover={(e) => {
                                        e.preventDefault()
                                    }}
                                    ondrop={(e) => {
                                        handleTriggerDrop(i, e)
                                    }}
                                    onclick={() => {
                                        selectMode = 0
                                        selectedIndex = i
                                    }}
                                    oncontextmenu={(e) => handleContextMenu(e, 0, i)}
                                >
                                    {trigger?.comment || 'Unnamed Trigger'}
                                </button>
                            {/if}
                        {/each}
                        
                        <div class="w-full h-1 min-h-1 transition-colors duration-200 hover:bg-gray-600" 
                            role="listitem"
                            ondragover={(e) => {
                                e.preventDefault()
                                e.currentTarget.classList.add('bg-gray-600')
                            }} 
                            ondragleave={(e) => {
                                e.currentTarget.classList.remove('bg-gray-600')
                            }} 
                            ondrop={(e) => {
                                e.currentTarget.classList.remove('bg-gray-600')
                                handleTriggerDrop(value.length, e)
                            }}>
                        </div>
                    </div>
                    <div>
                        <button class="p-2 border-t-darkborderc text-start text-textcolor2 hover:text-textcolor focus:bg-bgcolor" onclick={() => {
                            value.push({
                                comment: "",
                                type: "start",
                                conditions: [],
                                effect: []
                            })
                            selectedIndex = value.length - 1
                        }}>
                            <PlusIcon />
                        </button>
                    </div>
                    <Button className="mt-2" onclick={close}>Close</Button>
                </div>

                <div class="md:flex-1 bg-darkbg flex-col flex h-svh min-h-svh md:h-auto md:min-h-0">
                    <div class="pb-2 grid grid-cols-2" onclick={() => {
                        selectMode = 1
                        selectedEffectIndex = -1
                    }}>
                        <div class="p-2 flex flex-col">
                            <span class="block text-textcolor2">{language.name}</span>
                            <TextInput value={value[selectedIndex]?.comment || ''} onchange={(e) => {
                                if (!value[selectedIndex]) return;
                                const comment = e.currentTarget.value
                                const prev = value[selectedIndex].comment
                                for(let i = 1; i < value.length; i++){
                                    if (!value[i] || !value[i].effect) continue;
                                    for(let j = 0; j < value[i].effect.length; j++){
                                        const effect = value[i].effect[j]
                                        if(effect && effect.type === 'v2RunTrigger' && effect.target === prev){
                                            effect.target = comment
                                        }
                                    }
                                }
                                value[selectedIndex].comment = comment
                            }} />
                        </div>
                        <div class="p-2 flex flex-col">
                            <span class="block text-textcolor2">{language.triggerOn}</span>
                            {#if value[selectedIndex]}
                                <SelectInput bind:value={value[selectedIndex].type}>
                                    <OptionInput value="start">{language.triggerStart}</OptionInput>
                                    <OptionInput value="output">{language.triggerOutput}</OptionInput>
                                    <OptionInput value="input">{language.triggerInput}</OptionInput>
                                    <OptionInput value="manual">{language.triggerManual}</OptionInput>
                                    <OptionInput value="display">{language.editDisplay}</OptionInput>
                                    <OptionInput value="request">{language.editProcess}</OptionInput>
                                </SelectInput>
                            {/if}
                        </div>
                    </div>
<<<<<<< HEAD
                    <div class="border border-darkborderc ml-2 rounded-md flex-1 mr-2 overflow-x-auto overflow-y-auto" bind:this={menu0Container}>
                        {#if value[selectedIndex] && value[selectedIndex].effect}
                            {#each value[selectedIndex].effect as effect, i}
                                <button class="p-2 w-full text-start text-purple-500"
                                    class:hover:bg-selected={selectedEffectIndex !== i}
                                    class:bg-selected={selectedEffectIndex === i}
                                    onclick={() => {
                                        if(selectedEffectIndex === i && lastClickTime + 500 > Date.now()){
                                            menuMode = 1
                                        }

                                        selectMode = 1
                                        lastClickTime = Date.now()
                                        selectedEffectIndex = i
                                    }}
                                    oncontextmenu={(e) => handleContextMenu(e, 1, i, effect)}
                                >
                                    {#if effect && effect.type === 'v2EndIndent'}
                                        <div class="text-textcolor" style:margin-left={effect.indent + 'rem'}>...</div>
                                    {:else if effect}
                                        {@html formatEffectDisplay(effect)}
                                    {/if}
                                </button>
                            {/each}
                        {/if}
=======
                    <div class="border border-darkborderc ml-2 rounded-md flex-1 mr-2 overflow-x-auto overflow-y-auto relative" bind:this={menu0Container}>
                        {#key guideLineKey}
                            {#each value[selectedIndex].effect as effect, i}
                                {#if effect.type === 'v2If' || effect.type === 'v2IfAdvanced' || effect.type === 'v2Loop' || effect.type === 'v2LoopNTimes' || effect.type === 'v2Else'}
                                    {@const blockIndent = (effect as triggerEffectV2).indent}
                                    {@const endIndex = value[selectedIndex].effect.findIndex((e, idx) => 
                                        idx > i && e.type === 'v2EndIndent' && (e as triggerEffectV2).indent === blockIndent + 1
                                    )}
                                    {#if endIndex !== -1 && effectElements[i] && effectElements[endIndex]}
                                        {@const startRect = effectElements[i].getBoundingClientRect()}
                                        {@const endRect = effectElements[endIndex].getBoundingClientRect()}
                                        {@const containerRect = menu0Container.getBoundingClientRect()}
                                        {@const startTop = startRect.bottom - containerRect.top + menu0Container.scrollTop}
                                        {@const endTop = endRect.top - containerRect.top + menu0Container.scrollTop + endRect.height * 0.5}
                                        <div 
                                            class="absolute w-px bg-gray-600 opacity-40"
                                            style="left: {0.5 + blockIndent * 1}rem; top: {startTop}px; height: {endTop - startTop}px;"
                                        ></div>
                                        <div 
                                            class="absolute h-px bg-gray-600 opacity-40"
                                            style="left: {0.5 + blockIndent * 1}rem; top: {endTop}px; width: 0.5rem;"
                                        ></div>
                                    {/if}
                                {/if}
                            {/each}
                        {/key}
                        
                        {#each value[selectedIndex].effect as effect, i}
                            <button class="p-2 w-full text-start text-purple-500 relative"
                                class:hover:bg-selected={selectedEffectIndex !== i}
                                class:bg-selected={selectedEffectIndex === i}
                                bind:this={effectElements[i]}
                                onclick={() => {
                                    if(selectedEffectIndex === i && lastClickTime + 500 > Date.now()){
                                        menuMode = 1
                                    }

                                    selectMode = 1
                                    lastClickTime = Date.now()
                                    selectedEffectIndex = i
                                }}
                                oncontextmenu={(e) => handleContextMenu(e, 1, i, effect)}
                                onresize={updateGuideLines}
                            >
                                {#if effect.type === 'v2EndIndent'}
                                    <div class="text-textcolor" style:margin-left={effect.indent + 'rem'}>...</div>
                                {:else}
                                    {@html formatEffectDisplay(effect)}
                                {/if}
                            </button>
                        {/each}
>>>>>>> 8f2612d7
                        <button class="p-2 w-full text-start hover:bg-selected" onclick={() => {
                            //add effect
                            if(lastClickTime + 500 > Date.now()){
                                selectedEffectIndex = -1
                                menuMode = 1
                            }
                            lastClickTime = Date.now()
                        }} oncontextmenu={(e) => handleContextMenu(e, 1)}>
                            ...
                        </button>
                    </div>
                </div>
            {:else if menuMode === 1}
                <div class="flex-1 bg-darkbg flex-col flex overflow-y-auto">
                    <div class="p-4 border-b border-darkborderc">
                        <button class="p-2 border-t-darkborderc text-start text-textcolor2 hover:text-textcolor" onclick={() => {
                            menuMode = 0
                        }}>
                            <ArrowLeftIcon />
                        </button>
                    </div>
                    {#each effectV2Types.filter((e) => {

                        return checkSupported(e)
                    }) as type}
                        <button class="p-2 hover:bg-selected" onclick={(e) => {
                            e.stopPropagation()
                            makeDefaultEditType(type)
                            menuMode = 2
                        }}>{language.triggerDesc[type]}</button>
                    {/each}
                </div>
            {:else if menuMode === 2 || menuMode === 3}
                <div class="flex-1 flex-col flex overflow-y-auto">
                    <div class="flex items-center gap-2 mb-4">
                        <button class="p-2 border-t-darkborderc text-start text-textcolor2 hover:text-textcolor" onclick={() => {
                            menuMode = 0
                        }}>
                            <ArrowLeftIcon />
                        </button>
                        <h2 class="text-xl">
                            {language.triggerDesc[editTrigger.type]}
                        </h2>
                    </div>
                    {#if editTrigger.type === 'v2SetVar'}
                        <span class="block text-textcolor">{language.varName}</span>
                        <TextInput bind:value={editTrigger.var} />
                        <span class="block text-textcolor">{language.operator}</span>
                        <SelectInput bind:value={editTrigger.operator}>
                            <OptionInput value="="> = </OptionInput>
                            <OptionInput value="+="> + </OptionInput>
                            <OptionInput value="-="> - </OptionInput>
                            <OptionInput value="*="> × </OptionInput>
                            <OptionInput value="/="> ÷ </OptionInput>
                            <OptionInput value="%="> % </OptionInput>
                        </SelectInput>
                        <span class="block text-textcolor">{language.value}</span>
                        <SelectInput bind:value={editTrigger.valueType}>
                            <OptionInput value="value">{language.value}</OptionInput>
                            <OptionInput value="var">{language.var}</OptionInput>
                        </SelectInput>
                        <TextInput bind:value={editTrigger.value} />
                    {:else if editTrigger.type === 'v2If' || editTrigger.type === 'v2IfAdvanced'}
                        
                        <span class="block text-textcolor">{editTrigger.type === 'v2If' ? language.varName : 'A'}</span>
                        {#if editTrigger.type === 'v2IfAdvanced'}
                            <SelectInput bind:value={editTrigger.sourceType}>
                                <OptionInput value="value">{language.value}</OptionInput>
                                <OptionInput value="var">{language.var}</OptionInput>
                            </SelectInput>
                        {/if}
                        <TextInput bind:value={editTrigger.source} />

                        <span class="block text text-textcolor">{language.condition}</span>
                        <SelectInput bind:value={editTrigger.condition} onchange={(e) => {
                            if(e.currentTarget.value === '≡'){
                                const trg = editTrigger as triggerV2IfAdvanced
                                trg.condition = '≡'
                                trg.target = 'true'
                                trg.targetType = 'value'
                            }
                        }}>
                            <OptionInput value="="> = </OptionInput>
                            <OptionInput value="!="> ≠ </OptionInput>
                            <OptionInput value=">"> {">"} </OptionInput>
                            <OptionInput value="<"> {"<"} </OptionInput>
                            <OptionInput value=">="> {"≥"} </OptionInput>
                            <OptionInput value="<="> {"≤"} </OptionInput>
                            {#if editTrigger.type === 'v2IfAdvanced'}
                                <OptionInput value="≒"> ≒ </OptionInput>
                                <OptionInput value="∋"> ∋ </OptionInput>
                                <OptionInput value="∈"> ∈ </OptionInput>
                                <OptionInput value="∌"> ∌ </OptionInput>
                                <OptionInput value="∉"> ∉ </OptionInput>
                                <OptionInput value="≡"> ≡ </OptionInput>
                            {/if}
                        </SelectInput>

                        <span class="block text-textcolor">{editTrigger.type === 'v2If' ? language.value : 'B'}</span>
                        {#if editTrigger.condition === '≡'}
                            <SelectInput bind:value={editTrigger.target}>
                                <OptionInput value="true">true</OptionInput>
                                <OptionInput value="false">false</OptionInput>
                                <OptionInput value="null">null</OptionInput>
                            </SelectInput>
                        {:else}
                            <SelectInput bind:value={editTrigger.targetType}>
                                <OptionInput value="value">{language.value}</OptionInput>
                                <OptionInput value="var">{language.var}</OptionInput>
                            </SelectInput>
                            <TextInput bind:value={editTrigger.target} />
                        {/if}

                        <CheckInput bind:check={addElse} name={language.addElse} className="mt-4"/>
                    {:else if editTrigger.type === 'v2RunTrigger'}
                        <span class="block text-textcolor">{language.trigger}</span>
                        <SelectInput bind:value={editTrigger.target}>
                            {#each value as trigger, i}
                                {#if i === 0}
                                    <!-- Header, skip the first trigger -->
                                {:else}
                                    <OptionInput value={trigger.comment}>{trigger.comment || 'Unnamed Trigger'}</OptionInput>
                                {/if}
                            {/each}
                        </SelectInput>
                    {:else if editTrigger.type === 'v2ConsoleLog'}
                        <span class="block text-textcolor">{language.value}</span>
                        <SelectInput bind:value={editTrigger.sourceType}>
                            <OptionInput value="value">{language.value}</OptionInput>
                            <OptionInput value="var">{language.var}</OptionInput>
                        </SelectInput>
                        <TextInput bind:value={editTrigger.source} />

                    {:else if editTrigger.type === 'v2ShowAlert'}
                        <span>{language.value}</span>
                        <SelectInput bind:value={editTrigger.valueType}>
                            <OptionInput value="value">{language.value}</OptionInput>
                            <OptionInput value="var">{language.var}</OptionInput>
                        </SelectInput>
                        <TextInput bind:value={editTrigger.value} />

                    {:else if editTrigger.type === 'v2RunLLM'}
                        <span>{language.prompt}</span>
                        <SelectInput bind:value={editTrigger.valueType}>
                            <OptionInput value="value">{language.value}</OptionInput>
                            <OptionInput value="var">{language.var}</OptionInput>
                        </SelectInput>
                        <TextInput bind:value={editTrigger.value} />

                        <span>{language.model}</span>
                        <SelectInput bind:value={editTrigger.model}>
                            <OptionInput value="model">{language.model}</OptionInput>
                            <OptionInput value="submodel">{language.submodel}</OptionInput>
                        </SelectInput>

                        <span class="block text-textcolor">{language.outputVar}</span>
                        <TextInput bind:value={editTrigger.outputVar} />

                    {:else if editTrigger.type === 'v2CheckSimilarity'}
                        <span>{language.source}</span>
                        <SelectInput bind:value={editTrigger.sourceType}>
                            <OptionInput value="value">{language.value}</OptionInput>
                            <OptionInput value="var">{language.var}</OptionInput>
                        </SelectInput>
                        <TextInput bind:value={editTrigger.source} />
                        <span>{language.value}</span>
                        <SelectInput bind:value={editTrigger.valueType}>
                            <OptionInput value="value">{language.value}</OptionInput>
                            <OptionInput value="var">{language.var}</OptionInput>
                        </SelectInput>
                        <TextInput bind:value={editTrigger.value} />
                        <span class="block text-textcolor">{language.outputVar}</span>
                        <TextInput bind:value={editTrigger.outputVar} />
                    {:else if editTrigger.type === 'v2CutChat'}
                        <span>{language.start}</span>
                        <SelectInput bind:value={editTrigger.startType}>
                            <OptionInput value="value">{language.value}</OptionInput>
                            <OptionInput value="var">{language.var}</OptionInput>
                        </SelectInput>
                        <TextInput bind:value={editTrigger.start} />
                        <span>{language.end}</span>
                        <SelectInput bind:value={editTrigger.endType}>
                            <OptionInput value="value">{language.value}</OptionInput>
                            <OptionInput value="var">{language.var}</OptionInput>
                        </SelectInput>
                        <TextInput bind:value={editTrigger.end} />
                        
                    {:else if editTrigger.type === 'v2Command'}
                        <span>{language.cmd}</span>
                        <SelectInput bind:value={editTrigger.valueType}>
                            <OptionInput value="value">{language.value}</OptionInput>
                            <OptionInput value="var">{language.var}</OptionInput>
                        </SelectInput>
                        <TextInput bind:value={editTrigger.value} />

                    {:else if editTrigger.type === 'v2SystemPrompt'}
                        <span>{language.location}</span>
                        <SelectInput bind:value={editTrigger.location}>
                            <OptionInput value="start">{language.sysStart}</OptionInput>
                            <OptionInput value="historyend">{language.sysHistoryEnd}</OptionInput>
                            <OptionInput value="promptend">{language.sysPromptEnd}</OptionInput>
                        </SelectInput>
                        <span>{language.value}</span>
                        <SelectInput bind:value={editTrigger.valueType}>
                            <OptionInput value="value">{language.value}</OptionInput>
                            <OptionInput value="var">{language.var}</OptionInput>
                        </SelectInput>
                        <TextAreaInput highlight bind:value={editTrigger.value} />

                    {:else if editTrigger.type === 'v2Impersonate'}
                        <span>{language.role}</span>
                        <SelectInput bind:value={editTrigger.role}>
                            <OptionInput value="user">user</OptionInput>
                            <OptionInput value="char">char</OptionInput>
                        </SelectInput>
                        <span>{language.value}</span>
                        <SelectInput bind:value={editTrigger.valueType}>
                            <OptionInput value="value">{language.value}</OptionInput>
                            <OptionInput value="var">{language.var}</OptionInput>
                        </SelectInput>
                        <TextAreaInput highlight bind:value={editTrigger.value} />

                    {:else if editTrigger.type === 'v2ModifyChat'}
                        <span>{language.index}</span>
                        <SelectInput bind:value={editTrigger.indexType}>
                            <OptionInput value="value">{language.value}</OptionInput>
                            <OptionInput value="var">{language.var}</OptionInput>
                        </SelectInput>
                        <TextInput bind:value={editTrigger.index} />
                        <span>{language.value}</span>
                        <SelectInput bind:value={editTrigger.valueType}>
                            <OptionInput value="value">{language.value}</OptionInput>
                            <OptionInput value="var">{language.var}</OptionInput>
                        </SelectInput>
                        <TextAreaInput highlight bind:value={editTrigger.value} />
                    {:else if editTrigger.type === 'v2LoopNTimes'}
                        <span>{language.value}</span>
                        <SelectInput bind:value={editTrigger.valueType}>
                            <OptionInput value="value">{language.value}</OptionInput>
                            <OptionInput value="var">{language.var}</OptionInput>
                        </SelectInput>
                        <TextInput bind:value={editTrigger.value} />
                    {:else if editTrigger.type === 'v2GetLastMessage'}
                        <span class="block text-textcolor">{language.outputVar}</span>
                        <TextInput bind:value={editTrigger.outputVar} />

                    {:else if editTrigger.type === 'v2GetMessageAtIndex'}
                        <span class="block text-textcolor">{language.index}</span>
                        <SelectInput bind:value={editTrigger.indexType}>
                            <OptionInput value="value">{language.value}</OptionInput>
                            <OptionInput value="var">{language.var}</OptionInput>
                        </SelectInput>
                        <TextInput bind:value={editTrigger.index} />
                        <span class="block text-textcolor">{language.outputVar}</span>
                        <TextInput bind:value={editTrigger.outputVar} />

                    {:else if editTrigger.type === 'v2GetMessageCount'}
                        <span class="block text-textcolor">{language.outputVar}</span>
                        <TextInput bind:value={editTrigger.outputVar} />

                    {:else if editTrigger.type === 'v2ModifyLorebook'}
                        <span class="block text-textcolor">{language.target}</span>
                        <SelectInput bind:value={editTrigger.targetType}>
                            <OptionInput value="value">{language.value}</OptionInput>
                            <OptionInput value="var">{language.var}</OptionInput>
                        </SelectInput>
                        <TextInput bind:value={editTrigger.target} />
                        <span class="block text-textcolor">{language.value}</span>
                        <SelectInput bind:value={editTrigger.valueType}>
                            <OptionInput value="value">{language.value}</OptionInput>
                            <OptionInput value="var">{language.var}</OptionInput>
                        </SelectInput>
                        <TextInput bind:value={editTrigger.value} />

                    {:else if editTrigger.type === 'v2GetLorebook'}
                        <span class="block text-textcolor">{language.target}</span>
                        <SelectInput bind:value={editTrigger.targetType}>
                            <OptionInput value="value">{language.value}</OptionInput>
                            <OptionInput value="var">{language.var}</OptionInput>
                        </SelectInput>
                        <TextInput bind:value={editTrigger.target} />
                        <span class="block text-textcolor">{language.outputVar}</span>
                        <TextInput bind:value={editTrigger.outputVar} />

                    {:else if editTrigger.type === 'v2GetLorebookCount'}
                        <span class="block text-textcolor">{language.outputVar}</span>
                        <TextInput bind:value={editTrigger.outputVar} />

                    {:else if editTrigger.type === 'v2GetLorebookEntry'}
                        <span class="block text-textcolor">{language.index}</span>
                        <SelectInput bind:value={editTrigger.indexType}>
                            <OptionInput value="value">{language.value}</OptionInput>
                            <OptionInput value="var">{language.var}</OptionInput>
                        </SelectInput>
                        <TextInput bind:value={editTrigger.index} />
                        <span class="block text-textcolor">{language.outputVar}</span>
                        <TextInput bind:value={editTrigger.outputVar} />

                    {:else if editTrigger.type === 'v2SetLorebookActivation'}
                        <span class="block text-textcolor">{language.index}</span>
                        <SelectInput bind:value={editTrigger.indexType}>
                            <OptionInput value="value">{language.value}</OptionInput>
                            <OptionInput value="var">{language.var}</OptionInput>
                        </SelectInput>
                        <TextInput bind:value={editTrigger.index} />
                        <CheckInput bind:check={addElse} name={language.value} className="mt-4" />
                    {:else if editTrigger.type === 'v2GetLorebookIndexViaName'}
                        <span class="block text-textcolor">{language.name}</span>
                        <SelectInput bind:value={editTrigger.nameType}>
                            <OptionInput value="value">{language.value}</OptionInput>
                            <OptionInput value="var">{language.var}</OptionInput>
                        </SelectInput>
                        <TextInput bind:value={editTrigger.name} />
                        <span class="block text-textcolor">{language.outputVar}</span>
                        <TextInput bind:value={editTrigger.outputVar} />
                    {:else if editTrigger.type === 'v2Random'}
                        <span class="block text text-textcolor">{language.min}</span>
                        <SelectInput bind:value={editTrigger.minType}>
                            <OptionInput value="value">{language.value}</OptionInput>
                            <OptionInput value="var">{language.var}</OptionInput>
                        </SelectInput>
                        <TextInput bind:value={editTrigger.min} />
                        <span class="block text text-textcolor">{language.max}</span>
                        <SelectInput bind:value={editTrigger.maxType}>
                            <OptionInput value="value">{language.value}</OptionInput>
                            <OptionInput value="var">{language.var}</OptionInput>
                        </SelectInput>
                        <TextInput bind:value={editTrigger.max} />

                        <span class="block text text-textcolor">{language.outputVar}</span>
                        <TextInput bind:value={editTrigger.outputVar} />
                    {:else if editTrigger.type === 'v2GetCharAt'}
                        <span>{language.source}</span>
                        <SelectInput bind:value={editTrigger.sourceType}>
                            <OptionInput value="value">{language.value}</OptionInput>
                            <OptionInput value="var">{language.var}</OptionInput>
                        </SelectInput>
                        <TextInput bind:value={editTrigger.source} />
                        <span>{language.index}</span>
                        <SelectInput bind:value={editTrigger.indexType}>
                            <OptionInput value="value">{language.value}</OptionInput>
                            <OptionInput value="var">{language.var}</OptionInput>
                        </SelectInput>
                        <TextInput bind:value={editTrigger.index} />
                        <span class="block text-textcolor">{language.outputVar}</span>
                        <TextInput bind:value={editTrigger.outputVar} />
                    

                    {:else if editTrigger.type === 'v2GetCharCount'}
                        <span>{language.source}</span>
                        <SelectInput bind:value={editTrigger.sourceType}>
                            <OptionInput value="value">{language.value}</OptionInput>
                            <OptionInput value="var">{language.var}</OptionInput>
                        </SelectInput>
                        <TextInput bind:value={editTrigger.source} />
                        <span class="block text-textcolor">{language.outputVar}</span>
                        <TextInput bind:value={editTrigger.outputVar} />
                    
                    {:else if editTrigger.type === 'v2ImgGen'}
                        <span>{language.prompt}</span>
                        <SelectInput bind:value={editTrigger.valueType}>
                            <OptionInput value="value">{language.value}</OptionInput>
                            <OptionInput value="var">{language.var}</OptionInput>
                        </SelectInput>
                        <TextInput bind:value={editTrigger.value} />

                        <span>{language.negPrompt}</span>
                        <SelectInput bind:value={editTrigger.negValueType}>
                            <OptionInput value="value">{language.value}</OptionInput>
                            <OptionInput value="var">{language.var}</OptionInput>
                        </SelectInput>
                        <TextInput bind:value={editTrigger.negValue} />

                        <span>{language.outputVar}</span>
                        <TextInput bind:value={editTrigger.outputVar} />

                    {:else if editTrigger.type === 'v2ToLowerCase'}
                        <span>{language.source}</span>
                        <SelectInput bind:value={editTrigger.sourceType}>
                            <OptionInput value="value">{language.value}</OptionInput>
                            <OptionInput value="var">{language.var}</OptionInput>
                        </SelectInput>
                        <TextInput bind:value={editTrigger.source} />
                        <span class="block text-textcolor">{language.outputVar}</span>
                        <TextInput bind:value={editTrigger.outputVar} />

                    {:else if editTrigger.type === 'v2ToUpperCase'}
                        <span>{language.source}</span>
                        <SelectInput bind:value={editTrigger.sourceType}>
                            <OptionInput value="value">{language.value}</OptionInput>
                            <OptionInput value="var">{language.var}</OptionInput>
                        </SelectInput>
                        <TextInput bind:value={editTrigger.source} />
                        <span class="block text-textcolor">{language.outputVar}</span>
                        <TextInput bind:value={editTrigger.outputVar} />

                    {:else if editTrigger.type === 'v2SetCharAt'}
                        <span>{language.source}</span>
                        <SelectInput bind:value={editTrigger.sourceType}>
                            <OptionInput value="value">{language.value}</OptionInput>
                            <OptionInput value="var">{language.var}</OptionInput>
                        </SelectInput>
                        <TextInput bind:value={editTrigger.source} />
                        <span>{language.index}</span>
                        <SelectInput bind:value={editTrigger.indexType}>
                            <OptionInput value="value">{language.value}</OptionInput>
                            <OptionInput value="var">{language.var}</OptionInput>
                        </SelectInput>
                        <TextInput bind:value={editTrigger.index} />
                        <span>{language.value}</span>
                        <SelectInput bind:value={editTrigger.valueType}>
                            <OptionInput value="value">{language.value}</OptionInput>
                            <OptionInput value="var">{language.var}</OptionInput>
                        </SelectInput>
                        <TextInput bind:value={editTrigger.value} />
                        <span class="block text-textcolor">{language.outputVar}</span>
                        <TextInput bind:value={editTrigger.outputVar} />

                    {:else if editTrigger.type === 'v2SplitString'}
                        <span>{language.source}</span>
                        <SelectInput bind:value={editTrigger.sourceType}>
                            <OptionInput value="value">{language.value}</OptionInput>
                            <OptionInput value="var">{language.var}</OptionInput>
                        </SelectInput>
                        <TextInput bind:value={editTrigger.source} />
                        <span>{language.delimiter}</span>
                        <SelectInput bind:value={editTrigger.delimiterType}>
                            <OptionInput value="value">{language.value}</OptionInput>
                            <OptionInput value="var">{language.var}</OptionInput>
                        </SelectInput>
                        <TextInput bind:value={editTrigger.delimiter} />
                        <span class="block text-textcolor">{language.outputVar}</span>
                        <TextInput bind:value={editTrigger.outputVar} />

                    {:else if editTrigger.type === 'v2GetCharacterDesc'}
                        <span class="block text-textcolor">{language.outputVar}</span>
                        <TextInput bind:value={editTrigger.outputVar} />

                    {:else if editTrigger.type === 'v2SetCharacterDesc'}
                        <span>{language.value}</span>
                        <SelectInput bind:value={editTrigger.valueType}>
                            <OptionInput value="value">{language.value}</OptionInput>
                            <OptionInput value="var">{language.var}</OptionInput>
                        </SelectInput>
                        <TextInput bind:value={editTrigger.value} />
                    {:else if editTrigger.type === 'v2ExtractRegex'}
                        <span>{language.input}</span>
                        <SelectInput bind:value={editTrigger.valueType}>
                            <OptionInput value="value">{language.value}</OptionInput>
                            <OptionInput value="var">{language.var}</OptionInput>
                        </SelectInput>
                        <TextInput bind:value={editTrigger.value} />
                        <span>Regex: IN</span>
                        <SelectInput bind:value={editTrigger.regexType}>
                            <OptionInput value="value">{language.value}</OptionInput>
                            <OptionInput value="var">{language.var}</OptionInput>
                        </SelectInput>
                        <TextInput bind:value={editTrigger.regex} />

                        <span>Regex: OUT</span>
                        <SelectInput bind:value={editTrigger.resultType}>
                            <OptionInput value="value">{language.value}</OptionInput>
                            <OptionInput value="var">{language.var}</OptionInput>
                        </SelectInput>
                        <TextInput bind:value={editTrigger.result} />

                        <span>Regex: FLAG</span>
                        <SelectInput bind:value={editTrigger.flagsType}>
                            <OptionInput value="value">{language.value}</OptionInput>
                            <OptionInput value="var">{language.var}</OptionInput>
                        </SelectInput>
                        <TextInput bind:value={editTrigger.flags} />

                        <span class="block text-textcolor">{language.outputVar}</span>
                        <TextInput bind:value={editTrigger.outputVar} />
                    {:else if editTrigger.type === 'v2MakeArrayVar'}
                        <span class="block text-textcolor">{language.var}</span>
                        <TextInput bind:value={editTrigger.var} />

                    {:else if editTrigger.type === 'v2GetArrayVarLength'}
                        <span class="block text-textcolor">{language.var}</span>
                        <TextInput bind:value={editTrigger.var} />
                        <span class="block text-textcolor">{language.outputVar}</span>
                        <TextInput bind:value={editTrigger.outputVar} />

                    {:else if editTrigger.type === 'v2GetArrayVar'}
                        <span class="block text-textcolor">{language.var}</span>
                        <TextInput bind:value={editTrigger.var} />
                        <span class="block text-textcolor">{language.index}</span>
                        <SelectInput bind:value={editTrigger.indexType}>
                            <OptionInput value="value">{language.value}</OptionInput>
                            <OptionInput value="var">{language.var}</OptionInput>
                        </SelectInput>
                        <TextInput bind:value={editTrigger.index} />
                        <span class="block text-textcolor">{language.outputVar}</span>
                        <TextInput bind:value={editTrigger.outputVar} />

                    {:else if editTrigger.type === 'v2SetArrayVar'}
                        <span class="block text-textcolor">{language.var}</span>
                        <TextInput bind:value={editTrigger.var} />
                        <span class="block text-textcolor">{language.index}</span>
                        <SelectInput bind:value={editTrigger.indexType}>
                            <OptionInput value="value">{language.value}</OptionInput>
                            <OptionInput value="var">{language.var}</OptionInput>
                        </SelectInput>
                        <TextInput bind:value={editTrigger.index} />
                        <span class="block text-textcolor">{language.value}</span>
                        <SelectInput bind:value={editTrigger.valueType}>
                            <OptionInput value="value">{language.value}</OptionInput>
                            <OptionInput value="var">{language.var}</OptionInput>
                        </SelectInput>
                        <TextInput bind:value={editTrigger.value} />

                    {:else if editTrigger.type === 'v2PushArrayVar'}
                        <span class="block text-textcolor">{language.var}</span>
                        <TextInput bind:value={editTrigger.var} />
                        <span class="block text-textcolor">{language.value}</span>
                        <SelectInput bind:value={editTrigger.valueType}>
                            <OptionInput value="value">{language.value}</OptionInput>
                            <OptionInput value="var">{language.var}</OptionInput>
                        </SelectInput>
                        <TextInput bind:value={editTrigger.value} />

                    {:else if editTrigger.type === 'v2PopArrayVar'}
                        <span class="block text-textcolor">{language.var}</span>
                        <TextInput bind:value={editTrigger.var} />
                        <span class="block text-textcolor">{language.outputVar}</span>
                        <TextInput bind:value={editTrigger.outputVar} />

                    {:else if editTrigger.type === 'v2ShiftArrayVar'}
                        <span class="block text-textcolor">{language.var}</span>
                        <TextInput bind:value={editTrigger.var} />
                        <span class="block text-textcolor">{language.outputVar}</span>
                        <TextInput bind:value={editTrigger.outputVar} />

                    {:else if editTrigger.type === 'v2UnshiftArrayVar'}
                        <span class="block text-textcolor">{language.var}</span>
                        <TextInput bind:value={editTrigger.var} />
                        <span class="block text-textcolor">{language.value}</span>
                        <SelectInput bind:value={editTrigger.valueType}>
                            <OptionInput value="value">{language.value}</OptionInput>
                            <OptionInput value="var">{language.var}</OptionInput>
                        </SelectInput>
                        <TextInput bind:value={editTrigger.value} />

                    {:else if editTrigger.type === 'v2SpliceArrayVar'}
                        <span class="block text-textcolor">{language.var}</span>
                        <TextInput bind:value={editTrigger.var} />
                        <span class="block text-textcolor">{language.start}</span>
                        <SelectInput bind:value={editTrigger.startType}>
                            <OptionInput value="value">{language.value}</OptionInput>
                            <OptionInput value="var">{language.var}</OptionInput>
                        </SelectInput>
                        <TextInput bind:value={editTrigger.start} />
                        <span class="block text-textcolor">{language.value}</span>
                        <SelectInput bind:value={editTrigger.itemType}>
                            <OptionInput value="value">{language.value}</OptionInput>
                            <OptionInput value="var">{language.var}</OptionInput>
                        </SelectInput>
                        <TextInput bind:value={editTrigger.item} />
                    {:else if editTrigger.type === 'v2SliceArrayVar'}
                        <span class="block text-textcolor">{language.var}</span>
                        <TextInput bind:value={editTrigger.var} />
                        <span class="block text-textcolor">{language.start}</span>
                        <SelectInput bind:value={editTrigger.startType}>
                            <OptionInput value="value">{language.value}</OptionInput>
                            <OptionInput value="var">{language.var}</OptionInput>
                        </SelectInput>
                        <TextInput bind:value={editTrigger.start} />
                        <span class="block text-textcolor">{language.end}</span>
                        <SelectInput bind:value={editTrigger.endType}>
                            <OptionInput value="value">{language.value}</OptionInput>
                            <OptionInput value="var">{language.var}</OptionInput>
                        </SelectInput>
                        <TextInput bind:value={editTrigger.end} />
                        <span class="block text-textcolor">{language.outputVar}</span>
                        <TextInput bind:value={editTrigger.outputVar} />
                    {:else if editTrigger.type === 'v2GetIndexOfValueInArrayVar'}
                        <span class="block text-textcolor">{language.var}</span>
                        <TextInput bind:value={editTrigger.var} />

                        <span class="block text-textcolor">{language.value}</span>
                        <SelectInput bind:value={editTrigger.valueType}>
                            <OptionInput value="value">{language.value}</OptionInput>
                            <OptionInput value="var">{language.var}</OptionInput>
                        </SelectInput>

                        <TextInput bind:value={editTrigger.value} />

                        <span class="block text-textcolor">{language.outputVar}</span>
                        <TextInput bind:value={editTrigger.outputVar} />
                    {:else if editTrigger.type === 'v2RemoveIndexFromArrayVar'}
                        <span class="block text-textcolor">{language.var}</span>
                        <TextInput bind:value={editTrigger.var} />

                        <span class="block text-textcolor">{language.index}</span>
                        <SelectInput bind:value={editTrigger.indexType}>
                            <OptionInput value="value">{language.value}</OptionInput>
                            <OptionInput value="var">{language.var}</OptionInput>
                        </SelectInput>
                        <TextInput bind:value={editTrigger.index} />
                    {:else if editTrigger.type === 'v2ConcatString'}
                        <span class="block text-textcolor">A</span>
                        <SelectInput bind:value={editTrigger.source1Type}>
                            <OptionInput value="value">{language.value}</OptionInput>
                            <OptionInput value="var">{language.var}</OptionInput>
                        </SelectInput>
                        <TextInput bind:value={editTrigger.source1} />

                        <span class="block text-textcolor">B</span>
                        <SelectInput bind:value={editTrigger.source2Type}>
                            <OptionInput value="value">{language.value}</OptionInput>
                            <OptionInput value="var">{language.var}</OptionInput>
                        </SelectInput>
                        <TextInput bind:value={editTrigger.source2} />

                        <span class="block text-textcolor">{language.outputVar}</span>
                        <TextInput bind:value={editTrigger.outputVar} />
                    {:else if editTrigger.type === 'v2GetLastUserMessage'}
                        <span class="block text-textcolor">{language.outputVar}</span>
                        <TextInput bind:value={editTrigger.outputVar} />
                    {:else if editTrigger.type === 'v2GetLastCharMessage'}
                        <span class="block text-textcolor">{language.outputVar}</span>
                        <TextInput bind:value={editTrigger.outputVar} />
                    {:else if editTrigger.type === 'v2GetFirstMessage'}
                        <span class="block text-textcolor">{language.outputVar}</span>
                        <TextInput bind:value={editTrigger.outputVar} />
                    {:else if editTrigger.type === 'v2GetAlertInput'}
                        <span class="block text-textcolor">{language.value}</span>
                        <SelectInput bind:value={editTrigger.displayType}>
                            <OptionInput value="value">{language.value}</OptionInput>
                            <OptionInput value="var">{language.var}</OptionInput>
                        </SelectInput>
                        <TextInput bind:value={editTrigger.display} />

                        <span class="block text-textcolor">{language.outputVar}</span>
                        <TextInput bind:value={editTrigger.outputVar} />
                    {:else if editTrigger.type === 'v2GetDisplayState'}
                        <span class="block text-textcolor">{language.outputVar}</span>
                        <TextInput bind:value={editTrigger.outputVar} />
                    {:else if editTrigger.type === 'v2SetDisplayState'}
                        <span class="block text-textcolor">{language.value}</span>
                        <SelectInput bind:value={editTrigger.valueType}>
                            <OptionInput value="value">{language.value}</OptionInput>
                            <OptionInput value="var">{language.var}</OptionInput>
                        </SelectInput>
                        <TextInput bind:value={editTrigger.value} />
                    {:else if editTrigger.type === 'v2Wait'}
                        <span class="block text-textcolor">{language.value}</span>
                        <SelectInput bind:value={editTrigger.valueType}>
                            <OptionInput value="value">{language.value}</OptionInput>
                            <OptionInput value="var">{language.var}</OptionInput>
                        </SelectInput>
                        <TextInput bind:value={editTrigger.value} />
                    {:else if editTrigger.type === 'v2GetRequestState'}
                        <span class="block text-textcolor">{language.index}</span>
                        <SelectInput bind:value={editTrigger.indexType}>
                            <OptionInput value="value">{language.value}</OptionInput>
                            <OptionInput value="var">{language.var}</OptionInput>
                        </SelectInput>
                        <TextInput bind:value={editTrigger.index} />

                        <span class="block text-textcolor">{language.outputVar}</span>
                        <TextInput bind:value={editTrigger.outputVar} />
                    {:else if editTrigger.type === 'v2GetRequestStateRole'}
                        <span class="block text-textcolor">{language.index}</span>
                        <SelectInput bind:value={editTrigger.indexType}>
                            <OptionInput value="value">{language.value}</OptionInput>
                            <OptionInput value="var">{language.var}</OptionInput>
                        </SelectInput>
                        <TextInput bind:value={editTrigger.index} />

                        <span class="block text-textcolor">{language.outputVar}</span>
                        <TextInput bind:value={editTrigger.outputVar} />
                    {:else if editTrigger.type === 'v2SetRequestState'}
                        <span class="block text-textcolor">{language.index}</span>
                        <SelectInput bind:value={editTrigger.indexType}>
                            <OptionInput value="value">{language.value}</OptionInput>
                            <OptionInput value="var">{language.var}</OptionInput>
                        </SelectInput>
                        <TextInput bind:value={editTrigger.index} />

                        <span class="block text-textcolor">{language.value}</span>
                        <SelectInput bind:value={editTrigger.valueType}>
                            <OptionInput value="value">{language.value}</OptionInput>
                            <OptionInput value="var">{language.var}</OptionInput>
                        </SelectInput>
                        <TextInput bind:value={editTrigger.value} />
                    {:else if editTrigger.type === 'v2SetRequestStateRole'}
                        <span class="block text-textcolor">{language.index}</span>
                        <SelectInput bind:value={editTrigger.indexType}>
                            <OptionInput value="value">{language.value}</OptionInput>
                            <OptionInput value="var">{language.var}</OptionInput>
                        </SelectInput>
                        <TextInput bind:value={editTrigger.index} />

                        <span class="block text-textcolor">{language.value}</span>
                        <SelectInput bind:value={editTrigger.valueType}>
                            <OptionInput value="value">{language.value}</OptionInput>
                            <OptionInput value="var">{language.var}</OptionInput>
                        </SelectInput>
                        <TextInput bind:value={editTrigger.value} />
                    {:else if editTrigger.type === 'v2GetRequestStateLength'}
                        <span class="block text-textcolor">{language.outputVar}</span>
                        <TextInput bind:value={editTrigger.outputVar} />
                    {:else if editTrigger.type === 'v2QuickSearchChat'}
                        <span class="block text-textcolor">{language.value}</span>
                        <SelectInput bind:value={editTrigger.valueType}>
                            <OptionInput value="value">{language.value}</OptionInput>
                            <OptionInput value="var">{language.var}</OptionInput>
                        </SelectInput>
                        <TextInput bind:value={editTrigger.value} />

                        <span class="block text-textcolor">{language.condition}</span>
                        <SelectInput bind:value={editTrigger.condition}>
                            <OptionInput value="loose">loose</OptionInput>
                            <OptionInput value="strict">strict</OptionInput>
                            <OptionInput value="regex">regex</OptionInput>
                        </SelectInput>

                        <span class="block text-textcolor">{language.depth}</span>
                        <SelectInput bind:value={editTrigger.depthType}>
                            <OptionInput value="value">{language.value}</OptionInput>
                            <OptionInput value="var">{language.var}</OptionInput>
                        </SelectInput>
                        <TextInput bind:value={editTrigger.depth} />

                        <span class="block text-textcolor">{language.outputVar}</span>
                        <TextInput bind:value={editTrigger.outputVar} />
                    {:else if editTrigger.type === 'v2Tokenize'}
                        <span class="block text-textcolor">{language.value}</span>
                        <SelectInput bind:value={editTrigger.valueType}>
                            <OptionInput value="value">{language.value}</OptionInput>
                            <OptionInput value="var">{language.var}</OptionInput>
                        </SelectInput>
                        <TextInput bind:value={editTrigger.value} />

                        <span class="block text-textcolor">{language.outputVar}</span>
                        <TextInput bind:value={editTrigger.outputVar} />
                    {:else if editTrigger.type === 'v2UpdateChatAt'}
                        <span class="block text-textcolor">{language.index}</span>
                        <TextInput bind:value={editTrigger.index} />
                    {:else}
                        <span>{language.noConfig}</span>
                    {/if}

                    <Button className="mt-4" onclick={() => {
                        if(selectedEffectIndex === -1){
                            value[selectedIndex].effect.push(editTrigger)

                            if(editTrigger.type === 'v2If'  || editTrigger.type === 'v2IfAdvanced' || editTrigger.type === 'v2Loop' || editTrigger.type === 'v2Else' || editTrigger.type === 'v2LoopNTimes'){
                                value[selectedIndex].effect.push({
                                    type: 'v2EndIndent',
                                    indent: editTrigger.indent + 1,
                                    endOfLoop: editTrigger.type === 'v2Loop' || editTrigger.type === 'v2LoopNTimes'
                                })

                                if(addElse){
                                    value[selectedIndex].effect.push({
                                        type: 'v2Else',
                                        indent: editTrigger.indent
                                    })
                                    value[selectedIndex].effect.push({
                                        type: 'v2EndIndent',
                                        indent: editTrigger.indent + 1
                                    })
                                }
                            }
                        }
                        else if(menuMode === 2){
                            editTrigger.indent = (value[selectedIndex].effect[selectedEffectIndex] as triggerEffectV2).indent
                            if(editTrigger.type === 'v2If' || editTrigger.type === 'v2IfAdvanced' || editTrigger.type === 'v2Loop' || editTrigger.type === 'v2LoopNTimes' || editTrigger.type === 'v2Else'){
                                value[selectedIndex].effect.splice(selectedEffectIndex, 0, {
                                    type: 'v2EndIndent',
                                    indent: editTrigger.indent + 1,
                                    endOfLoop: editTrigger.type === 'v2Loop' || editTrigger.type === 'v2LoopNTimes'
                                })
                                
                                if(addElse){
                                    value[selectedIndex].effect.splice(selectedEffectIndex, 0, {
                                        type: 'v2Else',
                                        indent: editTrigger.indent
                                    })
                                    value[selectedIndex].effect.splice(selectedEffectIndex, 0, {
                                        type: 'v2EndIndent',
                                        indent: editTrigger.indent + 1
                                    })
                                }
                            }
                            value[selectedIndex].effect.splice(selectedEffectIndex, 0, editTrigger)
                        }
                        else{
                            value[selectedIndex].effect[selectedEffectIndex] = editTrigger
                        }
                        menuMode = 0
                    }}>Save</Button>

                    {#if menuMode === 3}
                        <Button className="mt-2" onclick={() => {
                            deleteEffect()
                            selectedEffectIndex = -1
                            menuMode = 0
                        }}>Delete</Button>
                    {/if}
                </div>
            {/if}
        </div>
    </div>
</Portal>
{/if}<|MERGE_RESOLUTION|>--- conflicted
+++ resolved
@@ -1314,33 +1314,6 @@
                             {/if}
                         </div>
                     </div>
-<<<<<<< HEAD
-                    <div class="border border-darkborderc ml-2 rounded-md flex-1 mr-2 overflow-x-auto overflow-y-auto" bind:this={menu0Container}>
-                        {#if value[selectedIndex] && value[selectedIndex].effect}
-                            {#each value[selectedIndex].effect as effect, i}
-                                <button class="p-2 w-full text-start text-purple-500"
-                                    class:hover:bg-selected={selectedEffectIndex !== i}
-                                    class:bg-selected={selectedEffectIndex === i}
-                                    onclick={() => {
-                                        if(selectedEffectIndex === i && lastClickTime + 500 > Date.now()){
-                                            menuMode = 1
-                                        }
-
-                                        selectMode = 1
-                                        lastClickTime = Date.now()
-                                        selectedEffectIndex = i
-                                    }}
-                                    oncontextmenu={(e) => handleContextMenu(e, 1, i, effect)}
-                                >
-                                    {#if effect && effect.type === 'v2EndIndent'}
-                                        <div class="text-textcolor" style:margin-left={effect.indent + 'rem'}>...</div>
-                                    {:else if effect}
-                                        {@html formatEffectDisplay(effect)}
-                                    {/if}
-                                </button>
-                            {/each}
-                        {/if}
-=======
                     <div class="border border-darkborderc ml-2 rounded-md flex-1 mr-2 overflow-x-auto overflow-y-auto relative" bind:this={menu0Container}>
                         {#key guideLineKey}
                             {#each value[selectedIndex].effect as effect, i}
@@ -1392,7 +1365,6 @@
                                 {/if}
                             </button>
                         {/each}
->>>>>>> 8f2612d7
                         <button class="p-2 w-full text-start hover:bg-selected" onclick={() => {
                             //add effect
                             if(lastClickTime + 500 > Date.now()){
