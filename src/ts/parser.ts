import DOMPurify from 'isomorphic-dompurify';
import showdown from 'showdown';
import { DataBase, type character, type groupChat } from './storage/database';
import { getFileSrc } from './storage/globalApi';
import { processScript } from './process/scripts';
import { get } from 'svelte/store';
import css from '@adobe/css-tools'

const convertor = new showdown.Converter({
    simpleLineBreaks: true,
    strikethrough: true,
    tables: true
})

const safeConvertor = new showdown.Converter({
    simpleLineBreaks: true,
    strikethrough: true,
    tables: true,
    backslashEscapesHTMLTags: true
})



DOMPurify.addHook("uponSanitizeElement", (node: HTMLElement, data) => {
    if (data.tagName === "iframe") {
       const src = node.getAttribute("src") || "";
       if (!src.startsWith("https://www.youtube.com/embed/")) {
          return node.parentNode.removeChild(node);
       }
    }
    if(data.tagName === 'style'){
        try {
            const ast = css.parse(node.innerHTML)
            const rules = ast?.stylesheet?.rules
            if(rules){
                for(const rule of rules){
                    if(rule.selectors){
                        for(let i=0;i<rule.selectors.length;i++){
                            rule.selectors[i] = ".chattext " + rule.selectors[i]
                        }
                    }
                }
            }
            node.innerHTML = css.stringify(ast)
       
        } catch (error) {
            const ErrorNode = document.createElement("div")
            ErrorNode.innerText = `CSS ERROR: ${error}`
            node.parentNode.appendChild(ErrorNode)
            return node.parentNode.removeChild(node);
        }
    }
});

DOMPurify.addHook("uponSanitizeAttribute", (node, data) => {
    if(data.attrName === 'style'){
        data.attrValue = data.attrValue.replace(/(absolute)|(z-index)|(fixed)/g, '')
    }
})

<<<<<<< HEAD
export async function ParseMarkdown(data:string, char:(character | groupChat) = null, mode:'normal'|'back' = 'normal') {
    if(char && char.type !== 'group'){
        if(char.additionalAssets){
            for(const asset of char.additionalAssets){
                const assetPath = await getFileSrc(asset[1])
                data = data.replaceAll(`{{raw::${asset[0]}}}`, assetPath).
                        replaceAll(`{{img::${asset[0]}}}`,`<img src="${assetPath}" alt="${asset[0]}"/>`)
                        .replaceAll(`{{video::${asset[0]}}}`,`<video controls autoplay loop><source src="${assetPath}" type="video/mp4"></video>`)
                        .replaceAll(`{{audio::${asset[0]}}}`,`<audio controls autoplay loop><source src="${assetPath}" type="audio/mpeg"></audio>`)
                if(mode === 'back'){
                    data = data.replaceAll(`{{bg::${asset[0]}}}`, `<div style="width:100%;height:100%;background: linear-gradient(rgba(0, 0, 0, 0.8), rgba(0, 0, 0, 0.8)),url(${assetPath}); background-size: cover;"></div>`)
                }
=======
async function parseAdditionalAssets(data:string, char:character, mode:'normal'|'back'){
    if(char.additionalAssets){
        for(const asset of char.additionalAssets){
            const assetPath = await getFileSrc(asset[1])
            data = data.replaceAll(`{{raw::${asset[0]}}}`, assetPath).
                    replaceAll(`{{img::${asset[0]}}}`,`<img src="${assetPath}" />`)
                    .replaceAll(`{{video::${asset[0]}}}`,`<video autoplay loop><source src="${assetPath}" type="video/mp4"></video>`)
                    .replaceAll(`{{audio::${asset[0]}}}`,`<audio autoplay loop><source src="${assetPath}" type="audio/mpeg"></audio>`)
            if(mode === 'back'){
                data = data.replaceAll(`{{bg::${asset[0]}}}`, `<div style="width:100%;height:100%;background: linear-gradient(rgba(0, 0, 0, 0.8), rgba(0, 0, 0, 0.8)),url(${assetPath}); background-size: cover;"></div>`)
>>>>>>> accabf69
            }
        }
    }

    return data
}

export async function ParseMarkdown(data:string, char:(character | groupChat) = null, mode:'normal'|'back' = 'normal') {
    let firstParsed = ''
    if(char && char.type !== 'group'){
        data = await parseAdditionalAssets(data, char, mode)
        firstParsed = data
    }
    if(char){
        data = processScript(char, data, 'editdisplay')
    }
    if(firstParsed !== data && char && char.type !== 'group'){
        data = await parseAdditionalAssets(data, char, mode)
    }
    return DOMPurify.sanitize(convertor.makeHtml(data), {
        ADD_TAGS: ["iframe"],
        ADD_ATTR: ["allow", "allowfullscreen", "frameborder", "scrolling"],
    })
}

export function parseMarkdownSafe(data:string) {
    return DOMPurify.sanitize(safeConvertor.makeHtml(data), {
        FORBID_TAGS: ["a", "style"],
        FORBID_ATTR: ["style"]
    })
}

export async function hasher(data:Uint8Array){
    return Buffer.from(await crypto.subtle.digest("SHA-256", data)).toString('hex');
}

export async function convertImage(data:Uint8Array) {
    if(!get(DataBase).imageCompression){
        return data
    }
    const type = checkImageType(data)
    if(type !== 'Unknown' && type !== 'WEBP' && type !== 'AVIF'){
        if(type === 'PNG' && isAPNG(data)){
            return data
        }
        return await resizeAndConvert(data)
    }
    return data
}

async function resizeAndConvert(imageData: Uint8Array): Promise<Buffer> {
    return new Promise((resolve, reject) => {
        const base64Image = 'data:image/png;base64,' + Buffer.from(imageData).toString('base64');
        const image = new Image();
        image.onload = () => {
            URL.revokeObjectURL(base64Image);

            // Create a canvas
            const canvas = document.createElement('canvas');
            const context = canvas.getContext('2d');
            if (!context) {
                throw new Error('Unable to get 2D context');
            }

            // Compute the new dimensions while maintaining aspect ratio
            let { width, height } = image;
            if (width > 3000 || height > 3000) {
                const aspectRatio = width / height;
                if (width > height) {
                    width = 3000;
                    height = Math.round(width / aspectRatio);
                } else {
                    height = 3000;
                    width = Math.round(height * aspectRatio);
                }
            }

            // Resize and draw the image to the canvas
            canvas.width = width;
            canvas.height = height;
            context.drawImage(image, 0, 0, width, height);

            // Try to convert to WebP
            let base64 = canvas.toDataURL('image/webp', 90);

            // If WebP is not supported, convert to JPEG
            if (base64.indexOf('data:image/webp') != 0) {
                base64 = canvas.toDataURL('image/jpeg', 90);
            }

            // Convert it to Uint8Array
            const array = Buffer.from(base64.split(',')[1], 'base64');
            resolve(array);
        };
        image.src = base64Image;
    });
}

type ImageType = 'JPEG' | 'PNG' | 'GIF' | 'BMP' | 'AVIF' | 'WEBP' | 'Unknown';

function checkImageType(arr:Uint8Array):ImageType {
    const isJPEG = arr[0] === 0xFF && arr[1] === 0xD8 && arr[arr.length-2] === 0xFF && arr[arr.length-1] === 0xD9;
    const isPNG = arr[0] === 0x89 && arr[1] === 0x50 && arr[2] === 0x4E && arr[3] === 0x47 && arr[4] === 0x0D && arr[5] === 0x0A && arr[6] === 0x1A && arr[7] === 0x0A;
    const isGIF = arr[0] === 0x47 && arr[1] === 0x49 && arr[2] === 0x46 && arr[3] === 0x38 && (arr[4] === 0x37 || arr[4] === 0x39) && arr[5] === 0x61;
    const isBMP = arr[0] === 0x42 && arr[1] === 0x4D;
    const isAVIF = arr[4] === 0x66 && arr[5] === 0x74 && arr[6] === 0x79 && arr[7] === 0x70 && arr[8] === 0x61 && arr[9] === 0x76 && arr[10] === 0x69 && arr[11] === 0x66;
    const isWEBP = arr[0] === 0x52 && arr[1] === 0x49 && arr[2] === 0x46 && arr[3] === 0x46 && arr[8] === 0x57 && arr[9] === 0x45 && arr[10] === 0x42 && arr[11] === 0x50;

    if (isJPEG) return "JPEG";
    if (isPNG) return "PNG";
    if (isGIF) return "GIF";
    if (isBMP) return "BMP";
    if (isAVIF) return "AVIF";
    if (isWEBP) return "WEBP";
    return "Unknown";
}

function isAPNG(pngData: Uint8Array): boolean {
    const pngSignature = [0x89, 0x50, 0x4E, 0x47, 0x0D, 0x0A, 0x1A, 0x0A];
    const acTL = [0x61, 0x63, 0x54, 0x4C];
  
    if (!pngData.slice(0, pngSignature.length).every((v, i) => v === pngSignature[i])) {
      throw new Error('Invalid PNG data');
    }
  
    for (let i = pngSignature.length; i < pngData.length - 12; i += 4) {
      if (pngData.slice(i + 4, i + 8).every((v, j) => v === acTL[j])) {
        return true;
      }
    }
    return false;
}  <|MERGE_RESOLUTION|>--- conflicted
+++ resolved
@@ -58,31 +58,16 @@
     }
 })
 
-<<<<<<< HEAD
-export async function ParseMarkdown(data:string, char:(character | groupChat) = null, mode:'normal'|'back' = 'normal') {
-    if(char && char.type !== 'group'){
-        if(char.additionalAssets){
-            for(const asset of char.additionalAssets){
-                const assetPath = await getFileSrc(asset[1])
-                data = data.replaceAll(`{{raw::${asset[0]}}}`, assetPath).
-                        replaceAll(`{{img::${asset[0]}}}`,`<img src="${assetPath}" alt="${asset[0]}"/>`)
-                        .replaceAll(`{{video::${asset[0]}}}`,`<video controls autoplay loop><source src="${assetPath}" type="video/mp4"></video>`)
-                        .replaceAll(`{{audio::${asset[0]}}}`,`<audio controls autoplay loop><source src="${assetPath}" type="audio/mpeg"></audio>`)
-                if(mode === 'back'){
-                    data = data.replaceAll(`{{bg::${asset[0]}}}`, `<div style="width:100%;height:100%;background: linear-gradient(rgba(0, 0, 0, 0.8), rgba(0, 0, 0, 0.8)),url(${assetPath}); background-size: cover;"></div>`)
-                }
-=======
 async function parseAdditionalAssets(data:string, char:character, mode:'normal'|'back'){
     if(char.additionalAssets){
         for(const asset of char.additionalAssets){
             const assetPath = await getFileSrc(asset[1])
             data = data.replaceAll(`{{raw::${asset[0]}}}`, assetPath).
-                    replaceAll(`{{img::${asset[0]}}}`,`<img src="${assetPath}" />`)
-                    .replaceAll(`{{video::${asset[0]}}}`,`<video autoplay loop><source src="${assetPath}" type="video/mp4"></video>`)
-                    .replaceAll(`{{audio::${asset[0]}}}`,`<audio autoplay loop><source src="${assetPath}" type="audio/mpeg"></audio>`)
+                    replaceAll(`{{img::${asset[0]}}}`,`<img src="${assetPath}" alt="${asset[0]}"/>`)
+                    .replaceAll(`{{video::${asset[0]}}}`,`<video controls autoplay loop><source src="${assetPath}" type="video/mp4"></video>`)
+                    .replaceAll(`{{audio::${asset[0]}}}`,`<audio controls autoplay loop><source src="${assetPath}" type="audio/mpeg"></audio>`)
             if(mode === 'back'){
                 data = data.replaceAll(`{{bg::${asset[0]}}}`, `<div style="width:100%;height:100%;background: linear-gradient(rgba(0, 0, 0, 0.8), rgba(0, 0, 0, 0.8)),url(${assetPath}); background-size: cover;"></div>`)
->>>>>>> accabf69
             }
         }
     }
