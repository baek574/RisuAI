import { get, writable } from "svelte/store";
import { DataBase, setDatabase, type character, type MessageGenerationInfo, type Chat } from "../storage/database";
import { CharEmotion, selectedCharID } from "../stores";
import { ChatTokenizer, tokenize, tokenizeNum } from "../tokenizer";
import { language } from "../../lang";
import { alertError } from "../alert";
import { loadLoreBookPrompt, loadLoreBookV3Prompt } from "./lorebook";
import { findCharacterbyId, getAuthorNoteDefaultText, isLastCharPunctuation, trimUntilPunctuation } from "../util";
import { requestChatData } from "./request";
import { stableDiff } from "./stableDiff";
import { processScript, processScriptFull, risuChatParser } from "./scripts";
import { exampleMessage } from "./exampleMessages";
import { sayTTS } from "./tts";
import { supaMemory } from "./memory/supaMemory";
import { v4 } from "uuid";
import { groupOrder } from "./group";
import { runTrigger } from "./triggers";
import { HypaProcesser } from "./memory/hypamemory";
import { additionalInformations } from "./embedding/addinfo";
import { cipherChat, decipherChat } from "./cipherChat";
import { getInlayImage, supportsInlayImage } from "./files/image";
import { getGenerationModelString } from "./models/modelString";
import { sendPeerChar } from "../sync/multiuser";
import { runInlayScreen } from "./inlayScreen";
import { runCharacterJS } from "../plugins/embedscript";
import { addRerolls } from "./prereroll";
import { runImageEmbedding } from "./transformers";
import { hanuraiMemory } from "./memory/hanuraiMemory";
import { hypaMemoryV2 } from "./memory/hypav2";

export interface OpenAIChat{
    role: 'system'|'user'|'assistant'|'function'
    content: string
    memo?:string
    name?:string
    removable?:boolean
    attr?:string[]
    multimodals?: MultiModal[]
}

export interface MultiModal{
    type:'image'|'video'
    base64:string,
    height?:number,
    width?:number
}

export interface OpenAIChatFull extends OpenAIChat{
    function_call?: {
        name: string
        arguments:string
    }
}

export const doingChat = writable(false)
export const chatProcessStage = writable(0)
export const abortChat = writable(false)

export async function sendChat(chatProcessIndex = -1,arg:{chatAdditonalTokens?:number,signal?:AbortSignal,continue?:boolean,usedContinueTokens?:number} = {}):Promise<boolean> {

    chatProcessStage.set(0)
    const abortSignal = arg.signal ?? (new AbortController()).signal

    let isAborted = false
    let findCharCache:{[key:string]:character} = {}
    function findCharacterbyIdwithCache(id:string){
        const d = findCharCache[id]
        if(!!d){
            return d
        }
        else{
            const r = findCharacterbyId(id)
            findCharCache[id] = r
            return r
        }
    }


    function runCurrentChatFunction(chat:Chat){
        chat.message = chat.message.map((v) => {
            v.data = risuChatParser(v.data, {chara: currentChar, runVar: true})
            return v
        })
        return chat
    }

    function reformatContent(data:string){
        if(chatProcessIndex === -1){
            return data.trim()
        }
        return data.trim()
    }

    let isDoing = get(doingChat)

    if(isDoing){
        if(chatProcessIndex === -1){
            return false
        }
    }
    doingChat.set(true)

    let db = get(DataBase)
    let selectedChar = get(selectedCharID)
    const nowChatroom = db.characters[selectedChar]
    let selectedChat = nowChatroom.chatPage
    nowChatroom.chats[nowChatroom.chatPage].message = nowChatroom.chats[nowChatroom.chatPage].message.map((v) => {
        v.chatId = v.chatId ?? v4()
        return v
    })
    

    let currentChar:character
    let caculatedChatTokens = 0
    if(db.aiModel.startsWith('gpt')){
        caculatedChatTokens += 5
    }
    else{
        caculatedChatTokens += 3
    }

    if(nowChatroom.type === 'group'){
        if(chatProcessIndex === -1){
            const charNames =nowChatroom.characters.map((v) => findCharacterbyIdwithCache(v).name)

            const messages = nowChatroom.chats[nowChatroom.chatPage].message
            const lastMessage = messages[messages.length-1]
            let order = nowChatroom.characters.map((v,i) => {
                return {
                    id: v,
                    talkness: nowChatroom.characterActive[i] ? nowChatroom.characterTalks[i] : -1,
                    index: i
                }
            }).filter((v) => {
                return v.talkness > 0
            })
            if(!nowChatroom.orderByOrder){
                order = groupOrder(order, lastMessage?.data).filter((v) => {
                    if(v.id === lastMessage?.saying){
                        return false
                    }
                    return true
                })
            }
            for(let i=0;i<order.length;i++){
                const r = await sendChat(order[i].index, {
                    chatAdditonalTokens: caculatedChatTokens,
                    signal: abortSignal
                })
                if(!r){
                    return false
                }
            }
            return true
        }
        else{
            currentChar = findCharacterbyIdwithCache(nowChatroom.characters[chatProcessIndex])
            if(!currentChar){
                alertError(`cannot find character: ${nowChatroom.characters[chatProcessIndex]}`)
                return false
            }
        }
    }
    else{
        currentChar = nowChatroom
    }

    let chatAdditonalTokens = arg.chatAdditonalTokens ?? caculatedChatTokens
    const tokenizer = new ChatTokenizer(chatAdditonalTokens, db.aiModel.startsWith('gpt') ? 'noName' : 'name')
    let currentChat = runCurrentChatFunction(nowChatroom.chats[selectedChat])
    nowChatroom.chats[selectedChat] = currentChat
    let maxContextTokens = db.maxContext

    if(db.aiModel === 'gpt35'){
        if(maxContextTokens > 4000){
            maxContextTokens = 4000
        }
    }
    if(db.aiModel === 'gpt35_16k' || db.aiModel === 'gpt35_16k_0613'){
        if(maxContextTokens > 16000){
            maxContextTokens = 16000
        }
    }
    if(db.aiModel === 'gpt4'){
        if(maxContextTokens > 8000){
            maxContextTokens = 8000
        }
    }
    if(db.aiModel === 'deepai'){
        if(maxContextTokens > 3000){
            maxContextTokens = 3000
        }
    }


    chatProcessStage.set(1)
    let unformated = {
        'main':([] as OpenAIChat[]),
        'jailbreak':([] as OpenAIChat[]),
        'chats':([] as OpenAIChat[]),
        'lorebook':([] as OpenAIChat[]),
        'globalNote':([] as OpenAIChat[]),
        'authorNote':([] as OpenAIChat[]),
        'lastChat':([] as OpenAIChat[]),
        'description':([] as OpenAIChat[]),
        'postEverything':([] as OpenAIChat[]),
        'personaPrompt':([] as OpenAIChat[])
    }

    let promptTemplate = structuredClone(db.promptTemplate)
    const usingPromptTemplate = !!promptTemplate
    if(promptTemplate){
        let hasPostEverything = false
        for(const card of promptTemplate){
            if(card.type === 'postEverything'){
                hasPostEverything = true
                break
            }
        }

        if(!hasPostEverything){
            promptTemplate.push({
                type: 'postEverything'
            })
        }
    }
    if(currentChar.utilityBot && (!(usingPromptTemplate && db.promptSettings.utilOverride))){
        promptTemplate = [
            {
              "type": "plain",
              "text": "",
              "role": "system",
              "type2": "main"
            },
            {
              "type": "description",
            },
            {
              "type": "lorebook",
            },
            {
              "type": "chat",
              "rangeStart": 0,
              "rangeEnd": "end"
            },
            {
              "type": "plain",
              "text": "",
              "role": "system",
              "type2": "globalNote"
            },
            {
                'type': "postEverything"
            }
        ]
    }

    if((!currentChar.utilityBot) && (!promptTemplate)){
        const mainp = currentChar.systemPrompt?.replaceAll('{{original}}', db.mainPrompt) || db.mainPrompt


        function formatPrompt(data:string){
            if(!data.startsWith('@@')){
                data = "@@system\n" + data
            }
            const parts = data.split(/@@@?(user|assistant|system)\n/);
  
            // Initialize empty array for the chat objects
            const chatObjects: OpenAIChat[] = [];
            
            // Loop through the parts array two elements at a time
            for (let i = 1; i < parts.length; i += 2) {
              const role = parts[i] as 'user' | 'assistant' | 'system';
              const content = parts[i + 1]?.trim() || '';
              chatObjects.push({ role, content });
            }

            return chatObjects;
        }

        unformated.main.push(...formatPrompt(risuChatParser(mainp + ((db.additionalPrompt === '' || (!db.promptPreprocess)) ? '' : `\n${db.additionalPrompt}`), {chara: currentChar})))
    
        if(db.jailbreakToggle){
            unformated.jailbreak.push(...formatPrompt(risuChatParser(db.jailbreak, {chara: currentChar})))
        }
    
        unformated.globalNote.push(...formatPrompt(risuChatParser(currentChar.replaceGlobalNote?.replaceAll('{{original}}', db.globalNote) || db.globalNote, {chara:currentChar})))
    }

    if(currentChat.note){
        unformated.authorNote.push({
            role: 'system',
            content: risuChatParser(currentChat.note, {chara: currentChar})
        })
    }
    else if(getAuthorNoteDefaultText() !== ''){
        unformated.authorNote.push({
            role: 'system',
            content: risuChatParser(getAuthorNoteDefaultText(), {chara: currentChar})
        })
    }

    if(db.chainOfThought && (!(usingPromptTemplate && db.promptSettings.customChainOfThought))){
        unformated.postEverything.push({
            role: 'system',
            content: `<instruction> - before respond everything, Think step by step as a ai assistant how would you respond inside <Thoughts> xml tag. this must be less than 5 paragraphs.</instruction>`
        })
    }

    {
        let description = risuChatParser((db.promptPreprocess ? db.descriptionPrefix: '') + currentChar.desc, {chara: currentChar})

        const additionalInfo = await additionalInformations(currentChar, currentChat)

        if(additionalInfo){
            description += '\n\n' + risuChatParser(additionalInfo, {chara:currentChar})
        }

        if(currentChar.personality){
            description += risuChatParser("\n\nDescription of {{char}}: " + currentChar.personality, {chara: currentChar})
        }

        if(currentChar.scenario){
            description += risuChatParser("\n\nCircumstances and context of the dialogue: " + currentChar.scenario, {chara: currentChar})
        }

        unformated.description.push({
            role: 'system',
            content: description
        })

        if(nowChatroom.type === 'group'){
            const systemMsg = `[Write the next reply only as ${currentChar.name}]`
            unformated.postEverything.push({
                role: 'system',
                content: systemMsg
            })
        }
    }

    const lorepmt = await loadLoreBookV3Prompt()
    const normalActives = lorepmt.actives.filter(v => {
        return v.pos === ''
    })
    console.log(normalActives)

    for(const lorebook of normalActives){
        unformated.lorebook.push({
            role: lorebook.role,
            content: risuChatParser(lorebook.prompt, {chara: currentChar})
        })
    }

    const descActives = lorepmt.actives.filter(v => {
        return v.pos === 'after_desc' || v.pos === 'before_desc' || v.pos === 'personality' || v.pos === 'scenario'
    })

    for(const lorebook of descActives){
        const c = {
            role: lorebook.role,
            content: risuChatParser(lorebook.prompt, {chara: currentChar})
        }
        if(lorebook.pos === 'before_desc'){
            unformated.description.unshift(c)
        }
        else{
            unformated.description.push(c)
        }
    }

    if(db.personaPrompt){
        unformated.personaPrompt.push({
            role: 'system',
            content: risuChatParser(db.personaPrompt, {chara: currentChar})
        })
    }
    
    if(currentChar.inlayViewScreen){
        if(currentChar.viewScreen === 'emotion'){
            unformated.postEverything.push({
                role: 'system',
                content: currentChar.newGenData.emotionInstructions.replaceAll('{{slot}}', currentChar.emotionImages.map((v) => v[0]).join(', '))
            })
        }
        if(currentChar.viewScreen === 'imggen'){
            unformated.postEverything.push({
                role: 'system',
                content: currentChar.newGenData.instructions
            })
        }
    }

    const postEverythingLorebooks = lorepmt.actives.filter(v => {
        return v.pos === 'depth' && v.depth === 0 && v.role !== 'assistant'
    })
    for(const lorebook of postEverythingLorebooks){
        unformated.postEverything.push({
            role: lorebook.role,
            content: risuChatParser(lorebook.prompt, {chara: currentChar})
        })
    }

    //Since assistant needs to be prefill, we need to add assistant lorebooks after user/system lorebooks
    const postEverythingAssistantLorebooks = lorepmt.actives.filter(v => {
        return v.pos === 'depth' && v.depth === 0 && v.role === 'assistant'
    })
    for(const lorebook of postEverythingAssistantLorebooks){
        unformated.postEverything.push({
            role: lorebook.role,
            content: risuChatParser(lorebook.prompt, {chara: currentChar})
        })
    }

    //await tokenize currernt
    let currentTokens = db.maxResponse
    let supaMemoryCardUsed = false
    
    //for unexpected error
    currentTokens += 50
    
    const positionRegex = /{{position::(.+?)}}/g
    const positionParser = (text:string) => {
        return text.replace(positionRegex, (match, p1) => {
            const MatchingLorebooks = lorepmt.actives.filter(v => {
                return v.pos === ('pt_' + p1)
            })

            return MatchingLorebooks.map(v => {
                return v.prompt
            }).join('\n')
        })
    }

    if(promptTemplate){
        const template = promptTemplate

        async function tokenizeChatArray(chats:OpenAIChat[]){
            for(const chat of chats){
                const tokens = await tokenizer.tokenizeChat(chat)
                currentTokens += tokens
            }
        }

        for(const card of template){
            switch(card.type){
                case 'persona':{
                    let pmt = structuredClone(unformated.personaPrompt)
                    if(card.innerFormat && pmt.length > 0){
                        for(let i=0;i<pmt.length;i++){
                            pmt[i].content = risuChatParser(positionParser(card.innerFormat), {chara: currentChar}).replace('{{slot}}', pmt[i].content)
                        }
                    }

                    await tokenizeChatArray(pmt)
                    break
                }
                case 'description':{
                    let pmt = structuredClone(unformated.description)
                    if(card.innerFormat && pmt.length > 0){
                        for(let i=0;i<pmt.length;i++){
                            pmt[i].content = risuChatParser(positionParser(card.innerFormat), {chara: currentChar}).replace('{{slot}}', pmt[i].content)
                        }
                    }

                    await tokenizeChatArray(pmt)
                    break
                }
                case 'authornote':{
                    let pmt = structuredClone(unformated.authorNote)
                    if(card.innerFormat && pmt.length > 0){
                        for(let i=0;i<pmt.length;i++){
                            pmt[i].content = risuChatParser(positionParser(card.innerFormat), {chara: currentChar}).replace('{{slot}}', pmt[i].content || card.defaultText || '')
                        }
                    }

                    await tokenizeChatArray(pmt)
                    break
                }
                case 'lorebook':{
                    await tokenizeChatArray(unformated.lorebook)
                    break
                }
                case 'postEverything':{
                    await tokenizeChatArray(unformated.postEverything)
                    if(usingPromptTemplate && db.promptSettings.postEndInnerFormat){
                        await tokenizeChatArray([{
                            role: 'system',
                            content: db.promptSettings.postEndInnerFormat
                        }])
                    }
                    break
                }
                case 'plain':
                case 'jailbreak':
                case 'cot':{
                    if((!db.jailbreakToggle) && (card.type === 'jailbreak')){
                        continue
                    }
                    if((!db.chainOfThought) && (card.type === 'cot')){
                        continue
                    }

                    const convertRole = {
                        "system": "system",
                        "user": "user",
                        "bot": "assistant"
                    } as const

                    let content = positionParser(card.text)

                    if(card.type2 === 'globalNote'){
                        content = (risuChatParser(currentChar.replaceGlobalNote?.replaceAll('{{original}}', content) || content, {chara: currentChar, role: card.role}))
                    }
                    else if(card.type2 === 'main'){
                        content = (risuChatParser(content, {chara: currentChar, role: card.role}))
                    }
                    else{
                        content = risuChatParser(content, {chara: currentChar, role: card.role})
                    }

                    const prompt:OpenAIChat ={
                        role: convertRole[card.role],
                        content: content
                    }

                    await tokenizeChatArray([prompt])
                    break
                }
                case 'chat':{
                    let start = card.rangeStart
                    let end = (card.rangeEnd === 'end') ? unformated.chats.length : card.rangeEnd
                    if(start === -1000){
                        start = 0
                        end = unformated.chats.length
                    }
                    if(start < 0){
                        start = unformated.chats.length + start
                        if(start < 0){
                            start = 0
                        }
                    }
                    if(end < 0){
                        end = unformated.chats.length + end
                        if(end < 0){
                            end = 0
                        }
                    }
                    
                    if(start >= end){
                        break
                    }
                    let chats = unformated.chats.slice(start, end)

                    if(usingPromptTemplate && db.promptSettings.sendChatAsSystem && (!card.chatAsOriginalOnSystem)){
                        chats = systemizeChat(chats)
                    }
                    await tokenizeChatArray(chats)
                    break
                }
                case 'memory':{
                    supaMemoryCardUsed = true
                    break
                }
            }
        }
    }
    else{
        for(const key in unformated){
            const chats = unformated[key] as OpenAIChat[]
            for(const chat of chats){
                currentTokens += await tokenizer.tokenizeChat(chat)
            }
        }
    }
    
    const examples = exampleMessage(currentChar, db.username)

    for(const example of examples){
        currentTokens += await tokenizer.tokenizeChat(example)
    }

    let chats:OpenAIChat[] = examples

    if(!db.aiModel.startsWith('novelai')){
        chats.push({
            role: 'system',
            content: '[Start a new chat]',
            memo: "NewChat"
        })
    }

    if(nowChatroom.type !== 'group'){
        const firstMsg = nowChatroom.firstMsgIndex === -1 ? nowChatroom.firstMessage : nowChatroom.alternateGreetings[nowChatroom.firstMsgIndex]

        const chat:OpenAIChat = {
            role: 'assistant',
            content: await (processScript(nowChatroom,
                risuChatParser(firstMsg, {chara: currentChar}),
            'editprocess'))
        }

        if(usingPromptTemplate && db.promptSettings.sendName){
            chat.content = `${currentChar.name}: ${chat.content}`
            chat.attr = ['nameAdded']
        }
        chats.push(chat)
        currentTokens += await tokenizer.tokenizeChat(chat)
    }

    let ms = currentChat.message

    const triggerResult = await runTrigger(currentChar, 'start', {chat: currentChat})
    if(triggerResult){
        currentChat = triggerResult.chat
        ms = currentChat.message
        currentTokens += triggerResult.tokens
        if(triggerResult.stopSending){
            doingChat.set(false)
            return false
        }
    }

    let index = 0
    for(const msg of ms){
        let formatedChat = await processScript(nowChatroom,risuChatParser(msg.data, {chara: currentChar, role: msg.role}), 'editprocess')
        let name = ''
        if(msg.role === 'char'){
            if(msg.saying){
                name = `${findCharacterbyIdwithCache(msg.saying).name}`
            }
            else{
                name = `${currentChar.name}`
            }
        }
        else if(msg.role === 'user'){
            name = `${db.username}`
        }
        if(!msg.chatId){
            msg.chatId = v4()
        }
        let inlays:string[] = []
        if(msg.role === 'char'){
            formatedChat = formatedChat.replace(/{{inlay::(.+?)}}/g, '')
        }
        else{
            const inlayMatch = formatedChat.match(/{{inlay::(.+?)}}/g)
            if(inlayMatch){
                for(const inlay of inlayMatch){
                    inlays.push(inlay)
                }
            }
        }

        let multimodal:MultiModal[] = []
        if(inlays.length > 0){
            for(const inlay of inlays){
                const inlayName = inlay.replace('{{inlay::', '').replace('}}', '')
                const inlayData = await getInlayImage(inlayName)
                if(inlayData){
                    if(supportsInlayImage()){
                        multimodal.push({
                            type: 'image',
                            base64: inlayData.data,
                            width: inlayData.width,
                            height: inlayData.height
                        })
                    }
                    else{
                        const captionResult = await runImageEmbedding(inlayData.data) 
                        formatedChat += `[${captionResult[0].generated_text}]`
                    }
                }
                formatedChat = formatedChat.replace(inlay, '')
            }
        }

        let attr:string[] = []

        if(nowChatroom.type === 'group' || (usingPromptTemplate && db.promptSettings.sendName)){
            formatedChat = name + ': ' + formatedChat
            attr.push('nameAdded')
        }
        if(usingPromptTemplate && db.promptSettings.maxThoughtTagDepth !== -1){
            const depth = ms.length - index
            if(depth >= db.promptSettings.maxThoughtTagDepth){
                formatedChat = formatedChat.replace(/<Thoughts>(.+?)<\/Thoughts>/gm, '')
            }
        }

        const chat:OpenAIChat = {
            role: msg.role === 'user' ? 'user' : 'assistant',
            content: formatedChat,
            memo: msg.chatId,
            attr: attr,
            multimodals: multimodal
        }
        if(chat.multimodals.length === 0){
            delete chat.multimodals
        }
        chats.push(chat)
        currentTokens += await tokenizer.tokenizeChat(chat)
        index++
    }

    const depthPrompts = lorepmt.actives.filter(v => {
        return (v.pos === 'depth' && v.depth > 0) || v.pos === 'reverse_depth'
    })

    for(const depthPrompt of depthPrompts){
        const chat:OpenAIChat = {
            role: depthPrompt.role,
            content: risuChatParser(depthPrompt.prompt, {chara: currentChar})
        }
        currentTokens += await tokenizer.tokenizeChat(chat)
    }
    
<<<<<<< HEAD
    if(nowChatroom.supaMemory && (db.supaMemoryType !== 'none' || db.hanuraiEnable || db.hypav2)){
=======
    if(nowChatroom.supaMemory && (db.supaModelType !== 'none' || db.hanuraiEnable || db.hypav2)){
>>>>>>> d72c5414
        chatProcessStage.set(2)
        if(db.hanuraiEnable){
            const hn = await hanuraiMemory(chats, {
                currentTokens,
                maxContextTokens,
                tokenizer
            })

            if(hn === false){
                return false
            }

            chats = hn.chats
            currentTokens = hn.tokens
        }
        else if(db.hypav2){ //HypaV2 support needs to be changed like this.
            const sp = await hypaMemoryV2(chats, currentTokens, maxContextTokens, currentChat, nowChatroom, tokenizer)
            if(sp.error){
                alertError(sp.error)
                return false
            }
            chats = sp.chats
            currentTokens = sp.currentTokens
            currentChat.hypaV2Data = sp.memory ?? currentChat.hypaV2Data
            db.characters[selectedChar].chats[selectedChat].hypaV2Data = currentChat.hypaV2Data
            console.log(currentChat.hypaV2Data)
            DataBase.set(db)
        }
        else{
            const sp = await supaMemory(chats, currentTokens, maxContextTokens, currentChat, nowChatroom, tokenizer, {
                asHyper: db.hypaMemory
            })
            if(sp.error){
                alertError(sp.error)
                return false
            }
            chats = sp.chats
            currentTokens = sp.currentTokens
            currentChat.supaMemoryData = sp.memory ?? currentChat.supaMemoryData
            db.characters[selectedChar].chats[selectedChat].supaMemoryData = currentChat.supaMemoryData
            console.log(currentChat.supaMemoryData)
            DataBase.set(db)
            currentChat.lastMemory = sp.lastId ?? currentChat.lastMemory;
        }
        chatProcessStage.set(1)
    }
    else{
        while(currentTokens > maxContextTokens){
            if(chats.length <= 1){
                alertError(language.errors.toomuchtoken + "\n\nRequired Tokens: " + currentTokens)

                return false
            }

            currentTokens -= await tokenizer.tokenizeChat(chats[0])
            chats.splice(0, 1)
        }
        currentChat.lastMemory = chats[0].memo
    }

    let biases:[string,number][] = db.bias.concat(currentChar.bias).map((v) => {
        return [risuChatParser(v[0].replaceAll("\\n","\n"), {chara: currentChar}),v[1]]
    })

    let memories:OpenAIChat[] = []



    if(!promptTemplate){
        unformated.lastChat.push(chats[chats.length - 1])
        chats.splice(chats.length - 1, 1)
    }

    unformated.chats = chats.map((v) => {
        if(v.memo !== 'supaMemory' && v.memo !== 'hypaMemory'){
            v.removable = true
        }
        else if(supaMemoryCardUsed){
            memories.push(v)
            return {
                role: 'system',
                content: '',
            } as const
        }
        else{
            v.content = `<Previous Conversation>${v.content}</Previous Conversation>`
        }
        return v
    }).filter((v) => {
        return v.content !== ''
    })

    for(const depthPrompt of depthPrompts){
        const chat:OpenAIChat = {
            role: depthPrompt.role,
            content: risuChatParser(depthPrompt.prompt, {chara: currentChar})
        }
        const depth = depthPrompt.pos === 'depth' ? (depthPrompt.depth) : (unformated.chats.length - depthPrompt.depth)
        unformated.chats.splice(depth,0,chat)
    }

    if(triggerResult){
        if(triggerResult.additonalSysPrompt.promptend){
            unformated.postEverything.push({
                role: 'system',
                content: triggerResult.additonalSysPrompt.promptend
            })
        }
        if(triggerResult.additonalSysPrompt.historyend){
            unformated.lastChat.push({
                role: 'system',
                content: triggerResult.additonalSysPrompt.historyend
            })
        }
        if(triggerResult.additonalSysPrompt.start){
            unformated.lastChat.unshift({
                role: 'system',
                content: triggerResult.additonalSysPrompt.start
            })
        }
    }

    
    //make into one

    let formated:OpenAIChat[] = []
    const formatOrder = structuredClone(db.formatingOrder)
    if(formatOrder){
        formatOrder.push('postEverything')
    }

    //continue chat model
    if(arg.continue && (db.aiModel.startsWith('claude') || db.aiModel.startsWith('gpt') || db.aiModel.startsWith('openrouter') || db.aiModel.startsWith('reverse_proxy'))){
        unformated.postEverything.push({
            role: 'system',
            content: '[Continue the last response]'
        })
    }

    function pushPrompts(cha:OpenAIChat[]){
        for(const chat of cha){
            if(!chat.content.trim()){
                continue
            }
            if(!(db.aiModel.startsWith('gpt') || db.aiModel.startsWith('claude') || db.aiModel === 'openrouter' || db.aiModel === 'reverse_proxy')){
                formated.push(chat)
                continue
            }
            if(chat.role === 'system'){
                const endf = formated.at(-1)
                if(endf && endf.role === 'system' && endf.memo === chat.memo && endf.name === chat.name){
                    formated[formated.length - 1].content += '\n\n' + chat.content
                }
                else{
                    formated.push(chat)
                }
                formated.at(-1).content += ''
            }
            else{
                formated.push(chat)
            }
        }
    }

    if(promptTemplate){
        const template = promptTemplate

        for(const card of template){
            switch(card.type){
                case 'persona':{
                    let pmt = structuredClone(unformated.personaPrompt)
                    if(card.innerFormat && pmt.length > 0){
                        for(let i=0;i<pmt.length;i++){
                            pmt[i].content = risuChatParser(positionParser(card.innerFormat), {chara: currentChar}).replace('{{slot}}', pmt[i].content)
                        }
                    }

                    pushPrompts(pmt)
                    break
                }
                case 'description':{
                    let pmt = structuredClone(unformated.description)
                    if(card.innerFormat && pmt.length > 0){
                        for(let i=0;i<pmt.length;i++){
                            pmt[i].content = risuChatParser(positionParser(card.innerFormat), {chara: currentChar}).replace('{{slot}}', pmt[i].content)
                        }
                    }

                    pushPrompts(pmt)
                    break
                }
                case 'authornote':{
                    let pmt = structuredClone(unformated.authorNote)
                    if(card.innerFormat && pmt.length > 0){
                        for(let i=0;i<pmt.length;i++){
                            pmt[i].content = risuChatParser(positionParser(card.innerFormat), {chara: currentChar}).replace('{{slot}}', pmt[i].content || card.defaultText || '')
                        }
                    }

                    pushPrompts(pmt)
                    break
                }
                case 'lorebook':{
                    pushPrompts(unformated.lorebook)
                    break
                }
                case 'postEverything':{
                    pushPrompts(unformated.postEverything)
                    if(usingPromptTemplate && db.promptSettings.postEndInnerFormat){
                        pushPrompts([{
                            role: 'system',
                            content: db.promptSettings.postEndInnerFormat
                        }])
                    }
                    break
                }
                case 'plain':
                case 'jailbreak':
                case 'cot':{
                    if((!db.jailbreakToggle) && (card.type === 'jailbreak')){
                        continue
                    }
                    if((!db.chainOfThought) && (card.type === 'cot')){
                        continue
                    }

                    const convertRole = {
                        "system": "system",
                        "user": "user",
                        "bot": "assistant"
                    } as const

                    let content = positionParser(card.text)

                    if(card.type2 === 'globalNote'){
                        content = (risuChatParser(currentChar.replaceGlobalNote?.replaceAll('{{original}}', content) || content, {chara:currentChar, role: card.role}))
                    }
                    else if(card.type2 === 'main'){
                        content = (risuChatParser(content, {chara: currentChar, role: card.role}))
                    }
                    else{
                        content = risuChatParser(content, {chara: currentChar, role: card.role})
                    }

                    const prompt:OpenAIChat ={
                        role: convertRole[card.role],
                        content: content
                    }

                    pushPrompts([prompt])
                    break
                }
                case 'chat':{
                    let start = card.rangeStart
                    let end = (card.rangeEnd === 'end') ? unformated.chats.length : card.rangeEnd
                    if(start === -1000){
                        start = 0
                        end = unformated.chats.length
                    }
                    if(start < 0){
                        start = unformated.chats.length + start
                        if(start < 0){
                            start = 0
                        }
                    }
                    if(end < 0){
                        end = unformated.chats.length + end
                        if(end < 0){
                            end = 0
                        }
                    }
                    
                    if(start >= end){
                        break
                    }

                    let chats = unformated.chats.slice(start, end)
                    if(usingPromptTemplate && db.promptSettings.sendChatAsSystem && (!card.chatAsOriginalOnSystem)){
                        chats = systemizeChat(chats)
                    }
                    pushPrompts(chats)
                    break
                }
                case 'memory':{
                    let pmt = structuredClone(memories)
                    if(card.innerFormat && pmt.length > 0){
                        for(let i=0;i<pmt.length;i++){
                            pmt[i].content = risuChatParser(card.innerFormat, {chara: currentChar}).replace('{{slot}}', pmt[i].content)
                        }
                    }

                    pushPrompts(pmt)
                }
            }
        }
    }
    else{
        for(let i=0;i<formatOrder.length;i++){
            const cha = unformated[formatOrder[i]]
            pushPrompts(cha)
        }
    }


    formated = formated.map((v) => {
        v.content = v.content.trim()
        return v
    })

    if(db.cipherChat){
        formated = cipherChat(formated)
    }


    if(currentChar.depth_prompt && currentChar.depth_prompt.prompt && currentChar.depth_prompt.prompt.length > 0){
        //depth_prompt
        const depthPrompt = currentChar.depth_prompt
        formated.splice(formated.length - depthPrompt.depth, 0, {
            role: 'system',
            content: risuChatParser(depthPrompt.prompt, {chara: currentChar})
        })
    }

    formated = await runCharacterJS({
        code: null,
        mode: 'modifyRequestChat',
        data: formated
    })

    //token rechecking
    let inputTokens = 0

    for(const chat of formated){
        inputTokens += await tokenizer.tokenizeChat(chat)
    }

    if(inputTokens > maxContextTokens){
        let pointer = 0
        while(inputTokens > maxContextTokens){
            if(pointer >= formated.length){
                alertError(language.errors.toomuchtoken + "\n\nAt token rechecking. Required Tokens: " + inputTokens)
                return false
            }
            if(formated[pointer].removable){
                inputTokens -= await tokenizer.tokenizeChat(formated[pointer])
                formated[pointer].content = ''
            }
            pointer++
        }
        formated = formated.filter((v) => {
            return v.content !== ''
        })
    }

    //estimate tokens
    let outputTokens = db.maxResponse
    if(inputTokens + outputTokens > maxContextTokens){
        outputTokens = maxContextTokens - inputTokens
    }
    const generationId = v4()
    const generationModel = getGenerationModelString()

    const generationInfo:MessageGenerationInfo = {
        model: generationModel,
        generationId: generationId,
        inputTokens: inputTokens,
        outputTokens: outputTokens,
        maxContext: maxContextTokens,
    }
    chatProcessStage.set(3)
    const req = await requestChatData({
        formated: formated,
        biasString: biases,
        currentChar: currentChar,
        useStreaming: true,
        isGroupChat: nowChatroom.type === 'group',
        bias: {},
        continue: arg.continue,
        chatId: generationId
    }, 'model', abortSignal)

    let result = ''
    let emoChanged = false
    let resendChat = false
    
    if(abortSignal.aborted === true){
        return false
    }
    if(req.type === 'fail'){
        alertError(req.result)
        return false
    }
    else if(req.type === 'streaming'){
        const reader = req.result.getReader()
        let msgIndex = db.characters[selectedChar].chats[selectedChat].message.length
        let prefix = ''
        if(arg.continue){
            msgIndex -= 1
            prefix = db.characters[selectedChar].chats[selectedChat].message[msgIndex].data
        }
        else{
            db.characters[selectedChar].chats[selectedChat].message.push({
                role: 'char',
                data: "",
                saying: currentChar.chaId,
                time: Date.now(),
                generationInfo,
            })
        }
        db.characters[selectedChar].chats[selectedChat].isStreaming = true
        let lastResponseChunk:{[key:string]:string} = {}
        while(abortSignal.aborted === false){
            const readed = (await reader.read())
            if(readed.value){
                lastResponseChunk = readed.value
                const firstChunkKey = Object.keys(lastResponseChunk)[0]
                result = lastResponseChunk[firstChunkKey]
                if(!result){
                    result = ''
                }
                if(db.cipherChat){
                    result = decipherChat(result)
                }
                if(db.removeIncompleteResponse){
                    result = trimUntilPunctuation(result)
                }
                let result2 = await processScriptFull(nowChatroom, reformatContent(prefix + result), 'editoutput', msgIndex)
                db.characters[selectedChar].chats[selectedChat].message[msgIndex].data = result2.data
                emoChanged = result2.emoChanged
                db.characters[selectedChar].reloadKeys += 1
                setDatabase(db)
            }
            if(readed.done){
                db.characters[selectedChar].chats[selectedChat].isStreaming = false
                db.characters[selectedChar].reloadKeys += 1
                setDatabase(db)
                break
            }   
        }

        addRerolls(generationId, Object.values(lastResponseChunk))

        db.characters[selectedChar].chats[selectedChat] = runCurrentChatFunction(db.characters[selectedChar].chats[selectedChat])
        currentChat = db.characters[selectedChar].chats[selectedChat]        
        const triggerResult = await runTrigger(currentChar, 'output', {chat:currentChat})
        if(triggerResult && triggerResult.chat){
            currentChat = triggerResult.chat
        }
        if(triggerResult && triggerResult.sendAIprompt){
            resendChat = true
        }
        const inlayr = runInlayScreen(currentChar, currentChat.message[msgIndex].data)
        currentChat.message[msgIndex].data = inlayr.text
        db.characters[selectedChar].chats[selectedChat] = currentChat
        setDatabase(db)
        if(inlayr.promise){
            const t = await inlayr.promise
            currentChat.message[msgIndex].data = t
            db.characters[selectedChar].chats[selectedChat] = currentChat
            setDatabase(db)
        }
        await sayTTS(currentChar, result)
    }
    else{
        const msgs = (req.type === 'success') ? [['char',req.result]] as const 
                    : (req.type === 'multiline') ? req.result
                    : []
        let mrerolls:string[] = []
        for(let i=0;i<msgs.length;i++){
            let msg = msgs[i]
            let mess = msg[1]
            if(db.cipherChat){
                mess = decipherChat(result)
            }
            let msgIndex = db.characters[selectedChar].chats[selectedChat].message.length
            let result2 = await processScriptFull(nowChatroom, reformatContent(mess), 'editoutput', msgIndex)
            if(i === 0 && arg.continue){
                msgIndex -= 1
                let beforeChat = db.characters[selectedChar].chats[selectedChat].message[msgIndex]
                result2 = await processScriptFull(nowChatroom, reformatContent(beforeChat.data + mess), 'editoutput', msgIndex)
            }
            if(db.removeIncompleteResponse){
                result2.data = trimUntilPunctuation(result2.data)
            }
            result = result2.data
            const inlayResult = runInlayScreen(currentChar, result)
            result = inlayResult.text
            emoChanged = result2.emoChanged
            if(i === 0 && arg.continue){
                db.characters[selectedChar].chats[selectedChat].message[msgIndex] = {
                    role: 'char',
                    data: result,
                    saying: currentChar.chaId,
                    time: Date.now(),
                    generationInfo
                }       
                if(inlayResult.promise){
                    const p = await inlayResult.promise
                    db.characters[selectedChar].chats[selectedChat].message[msgIndex].data = p
                }
            }
            else if(i===0){
                db.characters[selectedChar].chats[selectedChat].message.push({
                    role: msg[0],
                    data: result,
                    saying: currentChar.chaId,
                    time: Date.now(),
                    generationInfo
                })
                const ind = db.characters[selectedChar].chats[selectedChat].message.length - 1
                if(inlayResult.promise){
                    const p = await inlayResult.promise
                    db.characters[selectedChar].chats[selectedChat].message[ind].data = p
                }
                mrerolls.push(result)
            }
            else{
                mrerolls.push(result)
            }
            db.characters[selectedChar].reloadKeys += 1
            await sayTTS(currentChar, result)
            setDatabase(db)
        }

        if(mrerolls.length >1){
            addRerolls(generationId, mrerolls)
        }

        db.characters[selectedChar].chats[selectedChat] = runCurrentChatFunction(db.characters[selectedChar].chats[selectedChat])
        currentChat = db.characters[selectedChar].chats[selectedChat]        

        const triggerResult = await runTrigger(currentChar, 'output', {chat:currentChat})
        if(triggerResult && triggerResult.chat){
            db.characters[selectedChar].chats[selectedChat] = triggerResult.chat
            setDatabase(db)
        }
        if(triggerResult && triggerResult.sendAIprompt){
            resendChat = true
        }
    }

    let needsAutoContinue = false
    const resultTokens = await tokenize(result) + (arg.usedContinueTokens || 0)
    if(db.autoContinueMinTokens > 0 && resultTokens < db.autoContinueMinTokens){
        needsAutoContinue = true
    }

    if(db.autoContinueChat && (!isLastCharPunctuation(result))){
        //if result doesn't end with punctuation or special characters, auto continue
        needsAutoContinue = true
    }

    if(needsAutoContinue){
        doingChat.set(false)
        return await sendChat(chatProcessIndex, {
            chatAdditonalTokens: arg.chatAdditonalTokens,
            continue: true,
            signal: abortSignal,
            usedContinueTokens: resultTokens
        })
    }

    if(resendChat){
        doingChat.set(false)
        return await sendChat(chatProcessIndex, {
            signal: abortSignal
        })
    }

    chatProcessStage.set(4)

    sendPeerChar()

    if(req.special){
        if(req.special.emotion){
            let charemotions = get(CharEmotion)
            let currentEmotion = currentChar.emotionImages

            let tempEmotion = charemotions[currentChar.chaId]
            if(!tempEmotion){
                tempEmotion = []
            }
            if(tempEmotion.length > 4){
                tempEmotion.splice(0, 1)
            }

            for(const emo of currentEmotion){
                if(emo[0] === req.special.emotion){
                    const emos:[string, string,number] = [emo[0], emo[1], Date.now()]
                    tempEmotion.push(emos)
                    charemotions[currentChar.chaId] = tempEmotion
                    CharEmotion.set(charemotions)
                    emoChanged = true
                    break
                }
            }
        }
    }

    if(!currentChar.inlayViewScreen){
        if(currentChar.viewScreen === 'emotion' && (!emoChanged) && (abortSignal.aborted === false)){

            let currentEmotion = currentChar.emotionImages
            let emotionList = currentEmotion.map((a) => {
                return a[0]
            })
            let charemotions = get(CharEmotion)

            let tempEmotion = charemotions[currentChar.chaId]
            if(!tempEmotion){
                tempEmotion = []
            }
            if(tempEmotion.length > 4){
                tempEmotion.splice(0, 1)
            }

            if(db.emotionProcesser === 'embedding'){
                const hypaProcesser = new HypaProcesser('MiniLM')
                await hypaProcesser.addText(emotionList.map((v) => 'emotion:' + v))
                let searched = (await hypaProcesser.similaritySearchScored(result)).map((v) => {
                    v[0] = v[0].replace("emotion:",'')
                    return v
                })

                //give panaltys
                for(let i =0;i<tempEmotion.length;i++){
                    const emo = tempEmotion[i]
                    //give panalty index
                    const index = searched.findIndex((v) => {
                        return v[0] === emo[0]
                    })

                    const modifier = ((5 - ((tempEmotion.length - (i + 1))))) / 200

                    if(index !== -1){
                        searched[index][1] -= modifier
                    }
                }

                //make a sorted array by score
                const emoresult = searched.sort((a,b) => {
                    return b[1] - a[1]
                }).map((v) => {
                    return v[0]
                })

                for(const emo of currentEmotion){
                    if(emo[0] === emoresult[0]){
                        const emos:[string, string,number] = [emo[0], emo[1], Date.now()]
                        tempEmotion.push(emos)
                        charemotions[currentChar.chaId] = tempEmotion
                        CharEmotion.set(charemotions)
                        break
                    }
                }

                

                return true
            }

            function shuffleArray(array:string[]) {
                for (let i = array.length - 1; i > 0; i--) {
                    const j = Math.floor(Math.random() * (i + 1));
                    [array[i], array[j]] = [array[j], array[i]];
                }
                return array
            }

            let emobias:{[key:number]:number} = {}

            for(const emo of emotionList){
                const tokens = await tokenizeNum(emo)
                for(const token of tokens){
                    emobias[token] = 10
                }
            }

            for(let i =0;i<tempEmotion.length;i++){
                const emo = tempEmotion[i]

                const tokens = await tokenizeNum(emo[0])
                const modifier = 20 - ((tempEmotion.length - (i + 1)) * (20/4))

                for(const token of tokens){
                    emobias[token] -= modifier
                    if(emobias[token] < -100){
                        emobias[token] = -100
                    }
                }
            }        

            const promptbody:OpenAIChat[] = [
                {
                    role:'system',
                    content: `${db.emotionPrompt2 || "From the list below, choose a word that best represents a character's outfit description, action, or emotion in their dialogue. Prioritize selecting words related to outfit first, then action, and lastly emotion. Print out the chosen word."}\n\n list: ${shuffleArray(emotionList).join(', ')} \noutput only one word.`
                },
                {
                    role: 'user',
                    content: `"Good morning, Master! Is there anything I can do for you today?"`
                },
                {
                    role: 'assistant',
                    content: 'happy'
                },
                {
                    role: 'user',
                    content: result
                },
            ]

            const rq = await requestChatData({
                formated: promptbody,
                bias: emobias,
                currentChar: currentChar,
                temperature: 0.4,
                maxTokens: 30,
            }, 'submodel', abortSignal)

            if(rq.type === 'fail' || rq.type === 'streaming' || rq.type === 'multiline'){
                if(abortSignal.aborted){
                    return true
                }
                alertError(`${rq.result}`)
                return true
            }
            else{
                emotionList = currentEmotion.map((a) => {
                    return a[0]
                })
                try {
                    const emotion:string = rq.result.replace(/ |\n/g,'').trim().toLocaleLowerCase()
                    let emotionSelected = false
                    for(const emo of currentEmotion){
                        if(emo[0] === emotion){
                            const emos:[string, string,number] = [emo[0], emo[1], Date.now()]
                            tempEmotion.push(emos)
                            charemotions[currentChar.chaId] = tempEmotion
                            CharEmotion.set(charemotions)
                            emotionSelected = true
                            break
                        }
                    }
                    if(!emotionSelected){
                        for(const emo of currentEmotion){
                            if(emotion.includes(emo[0])){
                                const emos:[string, string,number] = [emo[0], emo[1], Date.now()]
                                tempEmotion.push(emos)
                                charemotions[currentChar.chaId] = tempEmotion
                                CharEmotion.set(charemotions)
                                emotionSelected = true
                                break
                            }
                        }
                    }
                    if(!emotionSelected && emotionList.includes('neutral')){
                        const emo = currentEmotion[emotionList.indexOf('neutral')]
                        const emos:[string, string,number] = [emo[0], emo[1], Date.now()]
                        tempEmotion.push(emos)
                        charemotions[currentChar.chaId] = tempEmotion
                        CharEmotion.set(charemotions)
                        emotionSelected = true
                    }
                } catch (error) {
                    alertError(language.errors.httpError + `${error}`)
                    return true
                }
            }
            
            return true


        }
        else if(currentChar.viewScreen === 'imggen'){
            if(chatProcessIndex !== -1){
                alertError("Stable diffusion in group chat is not supported")
            }

            const msgs = db.characters[selectedChar].chats[selectedChat].message
            let msgStr = ''
            for(let i = (msgs.length - 1);i>=0;i--){
                if(msgs[i].role === 'char'){
                    msgStr = `character: ${msgs[i].data.replace(/\n/, ' ')} \n` + msgStr
                }
                else{
                    msgStr = `user: ${msgs[i].data.replace(/\n/, ' ')} \n` + msgStr
                    break
                }
            }


            await stableDiff(currentChar, msgStr)
        }
    }

    return true
}

function systemizeChat(chat:OpenAIChat[]){
    for(let i=0;i<chat.length;i++){
        if(chat[i].role === 'user' || chat[i].role === 'assistant'){
            const attr = chat[i].attr ?? []
            if(chat[i].name?.startsWith('example_')){
                chat[i].content = chat[i].name + ': ' + chat[i].content
            }
            else if(!attr.includes('nameAdded')){
                chat[i].content = chat[i].role + ': ' + chat[i].content
            }
            chat[i].role = 'system'
            delete chat[i].memo
            delete chat[i].name
        }
    }
    return chat
}<|MERGE_RESOLUTION|>--- conflicted
+++ resolved
@@ -714,11 +714,7 @@
         currentTokens += await tokenizer.tokenizeChat(chat)
     }
     
-<<<<<<< HEAD
-    if(nowChatroom.supaMemory && (db.supaMemoryType !== 'none' || db.hanuraiEnable || db.hypav2)){
-=======
     if(nowChatroom.supaMemory && (db.supaModelType !== 'none' || db.hanuraiEnable || db.hypav2)){
->>>>>>> d72c5414
         chatProcessStage.set(2)
         if(db.hanuraiEnable){
             const hn = await hanuraiMemory(chats, {
