import { getChatVar, hasher, setChatVar, getGlobalChatVar, type simpleCharacterArgument, risuChatParser } from "../parser.svelte";
import { LuaEngine, LuaFactory } from "wasmoon";
<<<<<<< HEAD
import { getCurrentCharacter, getCurrentChat, getDatabase, setDatabase, type Chat, type character, type groupChat, type loreBook } from "../storage/database.svelte";
=======
import { getCurrentCharacter, getCurrentChat, getDatabase, setDatabase, type Chat, type character, type groupChat } from "../storage/database.svelte";
>>>>>>> 1a071a7b
import { get } from "svelte/store";
import { ReloadGUIPointer, selectedCharID } from "../stores.svelte";
import { alertSelect, alertError, alertInput, alertNormal } from "../alert";
import { HypaProcesser } from "./memory/hypamemory";
import { generateAIImage } from "./stableDiff";
import { writeInlayImage } from "./files/inlays";
import type { OpenAIChat } from "./index.svelte";
import { requestChatData } from "./request";
import { v4 } from "uuid";
import { getModuleLorebooks, getModuleTriggers } from "./modules";
import { Mutex } from "../mutex";
import { tokenize } from "../tokenizer";
import { fetchNative } from "../globalApi.svelte";
<<<<<<< HEAD
import { loadLoreBookV3Prompt } from './lorebook.svelte';
=======
import { getPersonaPrompt, getUserName } from '../util';
>>>>>>> 1a071a7b

let luaFactory:LuaFactory
let LuaSafeIds = new Set<string>()
let LuaEditDisplayIds = new Set<string>()
let LuaLowLevelIds = new Set<string>()
let lastRequestResetTime = 0
let lastRequestsCount = 0

interface LuaEngineState {
    code?: string;
    engine?: LuaEngine;
    mutex: Mutex;
    chat?: Chat;
    setVar?: (key:string, value:string) => void,
    getVar?: (key:string) => string,
}

let LuaEngines = new Map<string, LuaEngineState>()
let luaFactoryPromise: Promise<void> | null = null;
let pendingEngineCreations = new Map<string, Promise<LuaEngineState>>();

export async function runLua(code:string, arg:{
    char?:character|groupChat|simpleCharacterArgument,
    chat?:Chat
    setVar?: (key:string, value:string) => void,
    getVar?: (key:string) => string,
    lowLevelAccess?: boolean,
    mode?: string,
    data?: any
}){
    const char = arg.char ?? getCurrentCharacter()
    const setVar = arg.setVar ?? setChatVar
    const getVar = arg.getVar ?? getChatVar
    const mode = arg.mode ?? 'manual'
    const data = arg.data ?? {}
    let chat = arg.chat ?? getCurrentChat()
    let stopSending = false
    let lowLevelAccess = arg.lowLevelAccess ?? false

    await ensureLuaFactory()
    let luaEngineState = await getOrCreateEngineState(mode);
    
    return await luaEngineState.mutex.runExclusive(async () => {
        luaEngineState.chat = chat
        luaEngineState.setVar = setVar
        luaEngineState.getVar = getVar
        if (code !== luaEngineState.code) {
            luaEngineState.engine?.global.close()
            luaEngineState.code = code
            luaEngineState.engine = await luaFactory.createEngine({injectObjects: true})
            const luaEngine = luaEngineState.engine
            luaEngine.global.set('setChatVar', (id:string,key:string, value:string) => {
                if(!LuaSafeIds.has(id) && !LuaEditDisplayIds.has(id)){
                    return
                }
                luaEngineState.setVar(key, value)
            })
            luaEngine.global.set('getChatVar', (id:string,key:string) => {
                if(!LuaSafeIds.has(id) && !LuaEditDisplayIds.has(id)){
                    return
                }
                return luaEngineState.getVar(key)
            })
            luaEngine.global.set('getGlobalVar', (id:string, key:string) => {
                if(!LuaSafeIds.has(id) && !LuaEditDisplayIds.has(id)){
                    return
                }
                return getGlobalChatVar(key)
            })
            luaEngine.global.set('stopChat', (id:string) => {
                if(!LuaSafeIds.has(id)){
                    return
                }
                stopSending = true
            })
            luaEngine.global.set('alertError', (id:string, value:string) => {
                if(!LuaSafeIds.has(id)){
                    return
                }
                alertError(value)
            })
            luaEngine.global.set('alertNormal', (id:string, value:string) => {
                if(!LuaSafeIds.has(id)){
                    return
                }
                alertNormal(value)
            })
            luaEngine.global.set('alertInput', (id:string, value:string) => {
                if(!LuaSafeIds.has(id)){
                    return
                }
                return alertInput(value)
            })
            luaEngine.global.set('alertSelect', (id:string, value:string[]) => {
                if(!LuaSafeIds.has(id)){
                    return
                }
                return alertSelect(value)
            })
            luaEngine.global.set('setChat', (id:string, index:number, value:string) => {
                if(!LuaSafeIds.has(id)){
                    return
                }
                const message = luaEngineState.chat.message?.at(index)
                if(message){
                    message.data = value
                }
            })
            luaEngine.global.set('setChatRole', (id:string, index:number, value:string) => {
                if(!LuaSafeIds.has(id)){
                    return
                }
                const message = luaEngineState.chat.message?.at(index)
                if(message){
                    message.role = value === 'user' ? 'user' : 'char'
                }
            })
            luaEngine.global.set('cutChat', (id:string, start:number, end:number) => {
                if(!LuaSafeIds.has(id)){
                    return
                }
                luaEngineState.chat.message = luaEngineState.chat.message.slice(start,end)
            })
            luaEngine.global.set('removeChat', (id:string, index:number) => {
                if(!LuaSafeIds.has(id)){
                    return
                }
                luaEngineState.chat.message.splice(index, 1)
            })
            luaEngine.global.set('addChat', (id:string, role:string, value:string) => {
                if(!LuaSafeIds.has(id)){
                    return
                }
                let roleData:'user'|'char' = role === 'user' ? 'user' : 'char'
                luaEngineState.chat.message.push({role: roleData, data: value})
            })
            luaEngine.global.set('insertChat', (id:string, index:number, role:string, value:string) => {
                if(!LuaSafeIds.has(id)){
                    return
                }
                let roleData:'user'|'char' = role === 'user' ? 'user' : 'char'
                luaEngineState.chat.message.splice(index, 0, {role: roleData, data: value})
            })
            luaEngine.global.set('getTokens', async (id:string, value:string) => {
                if(!LuaSafeIds.has(id)){
                    return
                }
                return await tokenize(value)
            })
            luaEngine.global.set('getChatLength', (id:string) => {
                if(!LuaSafeIds.has(id)){
                    return
                }
                return luaEngineState.chat.message.length
            })
            luaEngine.global.set('getFullChatMain', (id:string) => {
                const data = JSON.stringify(luaEngineState.chat.message.map((v) => {
                    return {
                        role: v.role,
                        data: v.data,
                        time: v.time ?? 0
                    }
                }))
                return data
            })

            luaEngine.global.set('setFullChatMain', (id:string, value:string) => {
                const realValue = JSON.parse(value)
                if(!LuaSafeIds.has(id)){
                    return
                }
                luaEngineState.chat.message = realValue.map((v) => {
                    return {
                        role: v.role,
                        data: v.data
                    }
                })
            })

            luaEngine.global.set('logMain', (value:string) => {
                console.log(JSON.parse(value))
            })

            luaEngine.global.set('reloadDisplay', (id:string) => {
                if(!LuaSafeIds.has(id)){
                    return
                }
                ReloadGUIPointer.set(get(ReloadGUIPointer) + 1)
            })

            //Low Level Access
            luaEngine.global.set('similarity', async (id:string, source:string, value:string[]) => {
                if(!LuaLowLevelIds.has(id)){
                    return
                }
                const processer = new HypaProcesser()
                await processer.addText(value)
                return await processer.similaritySearch(source)
            })

            luaEngine.global.set('request', async (id:string, url:string) => {
                if(!LuaLowLevelIds.has(id)){
                    return
                }

                if(lastRequestResetTime + 60000 < Date.now()){
                    lastRequestsCount = 0
                    lastRequestResetTime = Date.now()
                }
                
                if(lastRequestsCount > 5){
                    return {
                        status: 429,
                        data: 'Too many requests. you can request 5 times per minute'
                    }
                }

                lastRequestsCount++

                try {
                    //for security and other reasons, only get request in 120 char is allowed
                    if(url.length > 120){
                        return {
                            status: 413,
                            data: 'URL to large. max is 120 characters'
                        }
                    }

                    if(!url.startsWith('https://')){
                        return {
                            status: 400,
                            data: "Only https requests are allowed"
                        }
                    }

                    const bannedURL = [
                        "https://realm.risuai.net",
                        "https://risuai.net",
                        "https://risuai.xyz"
                    ]

                    for(const burl of bannedURL){

                        if(url.startsWith(burl)){
                            return {
                                status: 400,
                                data: "request to " + url + ' is not allowed'
                            }
                        }
                    }

                    //browser fetch
                    const d = await fetchNative(url, {
                        method: "GET"
                    })
                    const text = await d.text()
                    return {
                        status: d.status,
                        data: text
                    }

                } catch (error) {
                    return {
                        status: 400,
                        data: 'internal error'
                    }
                }
            })

            luaEngine.global.set('generateImage', async (id:string, value:string, negValue:string = '') => {
                if(!LuaLowLevelIds.has(id)){
                    return
                }
                const gen = await generateAIImage(value, char as character, negValue, 'inlay')
                if(!gen){
                    return 'Error: Image generation failed'
                }
                const imgHTML = new Image()
                imgHTML.src = gen
                const inlay = await writeInlayImage(imgHTML)
                return `{{inlay::${inlay}}}`
            })

            luaEngine.global.set('hash', async (id:string, value:string) => {
                return await hasher(new TextEncoder().encode(value))
            })

            luaEngine.global.set('LLMMain', async (id:string, promptStr:string) => {
                let prompt:{
                    role: string,
                    content: string
                }[] = JSON.parse(promptStr)
                if(!LuaLowLevelIds.has(id)){
                    return
                }
                let promptbody:OpenAIChat[] = prompt.map((dict) => {
                    let role:'system'|'user'|'assistant' = 'assistant'
                    switch(dict['role']){
                        case 'system':
                        case 'sys':
                            role = 'system'
                            break
                        case 'user':
                            role = 'user'
                            break
                        case 'assistant':
                        case 'bot':
                        case 'char':{
                            role = 'assistant'
                            break
                        }
                    }

                    return {
                        content: dict['content'] ?? '',
                        role: role,
                    }
                })
                const result = await requestChatData({
                    formated: promptbody,
                    bias: {},
                    useStreaming: false,
                    noMultiGen: true,
                }, 'model')

                if(result.type === 'fail'){
                    return JSON.stringify({
                        success: false,
                        result: 'Error: ' + result.result
                    })
                }

                if(result.type === 'streaming' || result.type === 'multiline'){
                    return JSON.stringify({
                        success: false,
                        result: result.result
                    })
                }

                return JSON.stringify({
                    success: true,
                    result: result.result
                })
            })

            luaEngine.global.set('simpleLLM', async (id:string, prompt:string) => {
                if(!LuaLowLevelIds.has(id)){
                    return
                }
                const result = await requestChatData({
                    formated: [{
                        role: 'user',
                        content: prompt
                    }],
                    bias: {},
                    useStreaming: false,
                    noMultiGen: true,
                }, 'model')

                if(result.type === 'fail'){
                    return {
                        success: false,
                        result: 'Error: ' + result.result
                    }
                }

                if(result.type === 'streaming' || result.type === 'multiline'){
                    return {
                        success: false,
                        result: result.result
                    }
                }

                return {
                    success: true,
                    result: result.result
                }
            })
            
            luaEngine.global.set('getName', async (id:string) => {
                if(!LuaSafeIds.has(id)){
                    return
                }
                const db = getDatabase()
                const selectedChar = get(selectedCharID)
                const char = db.characters[selectedChar]
                return char.name
            })

            luaEngine.global.set('setName', async (id:string, name:string) => {
                if(!LuaSafeIds.has(id)){
                    return
                }
                const db = getDatabase()
                const selectedChar = get(selectedCharID)
                if(typeof name !== 'string'){
                    throw('Invalid data type')
                }
                db.characters[selectedChar].name = name
                setDatabase(db)
            })

            luaEngine.global.set('setDescription', async (id:string, desc:string) => {
                if(!LuaSafeIds.has(id)){
                    return
                }
                const db = getDatabase()
                const selectedChar = get(selectedCharID)
                const char =db.characters[selectedChar]
                if(typeof data !== 'string'){
                    throw('Invalid data type')
                }
                if(char.type === 'group'){
                    throw('Character is a group')
                }
                char.desc = desc
                db.characters[selectedChar] = char
                setDatabase(db)
            })

            luaEngine.global.set('setCharacterFirstMessage', async (id:string, data:string) => {
                if(!LuaSafeIds.has(id)){
                    return
                }
                const db = getDatabase()
                const selectedChar = get(selectedCharID)
                const char = db.characters[selectedChar]
                if(typeof data !== 'string'){
                    return false
                }
                char.firstMessage = data
                db.characters[selectedChar] = char
                setDatabase(db)
                return true
            })

            luaEngine.global.set('getCharacterFirstMessage', async (id:string) => {
                if(!LuaSafeIds.has(id)){
                    return
                }
                const db = getDatabase()
                const selectedChar = get(selectedCharID)
                const char = db.characters[selectedChar]
                return char.firstMessage
            })

            luaEngine.global.set('getPersonaName', (id:string) => {
                if(!LuaSafeIds.has(id)){
                    return
                }

                return getUserName()
            })

            luaEngine.global.set('getPersonaDescription', (id:string) => {
                if(!LuaSafeIds.has(id)){
                    return
                }
                
                const db = getDatabase()
                const selectedChar = get(selectedCharID)
                const char = db.characters[selectedChar]

                return risuChatParser(getPersonaPrompt(), { chara: char })
            })

            luaEngine.global.set('getBackgroundEmbedding', async (id:string) => {
                if(!LuaSafeIds.has(id)){
                    return
                }
                const db = getDatabase()
                const selectedChar = get(selectedCharID)
                const char = db.characters[selectedChar]
                return char.backgroundHTML
            })

            luaEngine.global.set('setBackgroundEmbedding', async (id:string, data:string) => {
                if(!LuaSafeIds.has(id)){
                    return
                }
                const db = getDatabase()
                const selectedChar = get(selectedCharID)
                if(typeof data !== 'string'){
                    return false
                }
                db.characters[selectedChar].backgroundHTML = data
                setDatabase(db)
                return true
            })

            // Lore books
            luaEngine.global.set('getLoreBooksMain', (id:string, search: string) => {
                if(!LuaSafeIds.has(id)){
                    return
                }

                const db = getDatabase()
                const selectedChar = db.characters[get(selectedCharID)]
                if (selectedChar.type !== 'character') {
                    return
                }

                const loreBooks = [...selectedChar.chats[selectedChar.chatPage]?.localLore ?? [], ...selectedChar.globalLore, ...getModuleLorebooks()]
                const found = loreBooks.filter((b) => b.comment === search)

                return JSON.stringify(found.map((b) => ({ ...b, content: risuChatParser(b.content, { chara: selectedChar }) })))
            })

            luaEngine.global.set('loadLoreBooksMain', async (id:string, usedContext:number) => {
                if(!LuaLowLevelIds.has(id)){
                    return
                }

                const db = getDatabase()

                const selectedChar = db.characters[get(selectedCharID)]

                if (selectedChar.type !== 'character') {
                    return
                }

                const fullLoreBooks = (await loadLoreBookV3Prompt()).actives
                const maxContext = db.maxContext - usedContext
                if (maxContext < 0) {
                    return
                }

                let totalTokens = 0
                const loreBooks = []

                for (const book of fullLoreBooks) {
                    const parsed = risuChatParser(book.prompt, { chara: selectedChar }).trim()
                    if (parsed.length === 0) {
                        continue
                    }

                    const tokens = await tokenize(parsed)

                    if (totalTokens + tokens > maxContext) {
                        break
                    }
                    totalTokens += tokens
                    loreBooks.push({
                        data: parsed,
                        role: book.role === 'assistant' ? 'char' : book.role,
                    })
                }

                return JSON.stringify(loreBooks)
            })

            luaEngine.global.set('axLLMMain', async (id:string, promptStr:string) => {
                let prompt:{
                    role: string,
                    content: string
                }[] = JSON.parse(promptStr)
                if(!LuaLowLevelIds.has(id)){
                    return
                }
                let promptbody:OpenAIChat[] = prompt.map((dict) => {
                    let role:'system'|'user'|'assistant' = 'assistant'
                    switch(dict['role']){
                        case 'system':
                        case 'sys':
                            role = 'system'
                            break
                        case 'user':
                            role = 'user'
                            break
                        case 'assistant':
                        case 'bot':
                        case 'char':{
                            role = 'assistant'
                            break
                        }
                    }

                    return {
                        content: dict['content'] ?? '',
                        role: role,
                    }
                })
                const result = await requestChatData({
                    formated: promptbody,
                    bias: {},
                    useStreaming: false,
                    noMultiGen: true,
                }, 'otherAx')

                if(result.type === 'fail'){
                    return JSON.stringify({
                        success: false,
                        result: 'Error: ' + result.result
                    })
                }

                if(result.type === 'streaming' || result.type === 'multiline'){
                    return JSON.stringify({
                        success: false,
                        result: result.result
                    })
                }

                return JSON.stringify({
                    success: true,
                    result: result.result
                })
            })

            await luaEngine.doString(luaCodeWarper(code))
            luaEngineState.code = code
        }
        let accessKey = v4()
        if(mode === 'editDisplay'){
            LuaEditDisplayIds.add(accessKey)
        }
        else{
            LuaSafeIds.add(accessKey)
            if(lowLevelAccess){
                LuaLowLevelIds.add(accessKey)
            }
        }
        let res:any
        const luaEngine = luaEngineState.engine
        try {
            switch(mode){
                case 'input':{
                    const func = luaEngine.global.get('onInput')
                    if(func){
                        res = await func(accessKey)
                    }
                    break
                }
                case 'output':{
                    const func = luaEngine.global.get('onOutput')
                    if(func){
                        res = await func(accessKey)
                    }
                    break
                }
                case 'start':{
                    const func = luaEngine.global.get('onStart')
                    if(func){
                        res = await func(accessKey)
                    }
                    break
                }
                case 'onButtonClick':{
                    const func = luaEngine.global.get('onButtonClick')
                    if(func){
                        res = await func(accessKey, data)
                    }
                    break
                }
                case 'editRequest':
                case 'editDisplay':
                case 'editInput':
                case 'editOutput':{
                    const func = luaEngine.global.get('callListenMain')
                    if(func){
                        res = await func(mode, accessKey, JSON.stringify(data))
                        res = JSON.parse(res)
                    }
                    break
                }
                default:{
                    const func = luaEngine.global.get(mode)
                    if(func){
                        res = await func(accessKey)
                    }
                    break
                }
            }   
            if(res === false){
                stopSending = true
            }
        } catch (error) {
            console.error(error)
        }

        LuaSafeIds.delete(accessKey)
        LuaLowLevelIds.delete(accessKey)
        chat = luaEngineState.chat

        return {
            stopSending, chat, res
        }
    })
}

async function makeLuaFactory(){
    const _luaFactory = new LuaFactory()
    async function mountFile(name:string){
        let code = ''
        for(let i = 0; i < 3; i++){
            try {
                const res = await fetch('/lua/' + name)
                if(res.status >= 200 && res.status < 300){
                    code = await res.text()
                    break
                }
            } catch (error) {}
        }
        await _luaFactory.mountFile(name,code)
    }

    await mountFile('json.lua')
    luaFactory = _luaFactory
}

async function ensureLuaFactory() {
    if (luaFactory) return;
    
    if (luaFactoryPromise) {
        try {
            await luaFactoryPromise;
        } catch (error) {
            luaFactoryPromise = null;
        }
        return;
    }

    try {
        luaFactoryPromise = makeLuaFactory();
        await luaFactoryPromise;
    } finally {
        luaFactoryPromise = null;
    }
}

async function getOrCreateEngineState(
    mode: string, 
): Promise<LuaEngineState> {
    let engineState = LuaEngines.get(mode);
    if (engineState) {
        return engineState;
    }
    
    let pendingCreation = pendingEngineCreations.get(mode);
    if (pendingCreation) {
        return pendingCreation;
    }
    
    const creationPromise = (async () => {
        const engineState: LuaEngineState = {
            mutex: new Mutex(),
        };
        LuaEngines.set(mode, engineState);
        
        pendingEngineCreations.delete(mode);
        
        return engineState;
    })();
    
    pendingEngineCreations.set(mode, creationPromise);
    
    return creationPromise;
}

function luaCodeWarper(code:string){
    return `
json = require 'json'

function getFullChat(id)
    return json.decode(getFullChatMain(id))
end

function setFullChat(id, value)
    setFullChatMain(id, json.encode(value))
end

function log(value)
    logMain(json.encode(value))
end

function getLoreBooks(id, search)
    return json.decode(getLoreBooksMain(id, search))
end


function loadLoreBooks(id)
    return json.decode(loadLoreBooksMain(id):await())
end

function LLM(id, prompt)
    return json.decode(LLMMain(id, json.encode(prompt)):await())
end

function axLLM(id, prompt)
    return json.decode(axLLMMain(id, json.encode(prompt)):await())
end

local editRequestFuncs = {}
local editDisplayFuncs = {}
local editInputFuncs = {}
local editOutputFuncs = {}

function listenEdit(type, func)
    if type == 'editRequest' then
        editRequestFuncs[#editRequestFuncs + 1] = func
        return
    end

    if type == 'editDisplay' then
        editDisplayFuncs[#editDisplayFuncs + 1] = func
        return
    end

    if type == 'editInput' then
        editInputFuncs[#editInputFuncs + 1] = func
        return
    end

    if type == 'editOutput' then
        editOutputFuncs[#editOutputFuncs + 1] = func
        return
    end

    throw('Invalid type')
end

function getState(id, name)
    local escapedName = "__"..name
    return json.decode(getChatVar(id, escapedName))
end

function setState(id, name, value)
    local escapedName = "__"..name
    setChatVar(id, escapedName, json.encode(value))
end

function async(callback)
    return function(...)
        local co = coroutine.create(callback)
        local safe, result = coroutine.resume(co, ...)

        return Promise.create(function(resolve, reject)
            local checkresult
            local step = function()
                if coroutine.status(co) == "dead" then
                    local send = safe and resolve or reject
                    return send(result)
                end

                safe, result = coroutine.resume(co)
                checkresult()
            end

            checkresult = function()
                if safe and result == Promise.resolve(result) then
                    result:finally(step)
                else
                    step()
                end
            end

            checkresult()
        end)
    end
end

callListenMain = async(function(type, id, value)
    local realValue = json.decode(value)

    if type == 'editRequest' then
        for _, func in ipairs(editRequestFuncs) do
            realValue = func(id, realValue)
        end
    end

    if type == 'editDisplay' then
        for _, func in ipairs(editDisplayFuncs) do
            realValue = func(id, realValue)
        end
    end

    if type == 'editInput' then
        for _, func in ipairs(editInputFuncs) do
            realValue = func(id, realValue)
        end
    end

    if type == 'editOutput' then
        for _, func in ipairs(editOutputFuncs) do
            realValue = func(id, realValue)
        end
    end

    return json.encode(realValue)
end)

${code}
`
}

export async function runLuaEditTrigger<T extends any>(char:character|groupChat|simpleCharacterArgument, mode:string, content:T):Promise<T>{
    let data = content

    switch(mode){
        case 'editinput':
            mode = 'editInput'
            break
        case 'editoutput':
            mode = 'editOutput'
            break
        case 'editdisplay':
            mode = 'editDisplay'
            break
        case 'editprocess':
            return content
    }

    try {
        const triggers = char.type === 'group' ? (getModuleTriggers()) : (char.triggerscript.map((v) => {
            v.lowLevelAccess = false
            return v
        }).concat(getModuleTriggers()))
    
        for(let trigger of triggers){
            if(trigger?.effect?.[0]?.type === 'triggerlua'){
                const runResult = await runLua(trigger.effect[0].code, {
                    char: char,
                    lowLevelAccess: false,
                    mode: mode,
                    data: data
                })
                data = runResult.res ?? data
            }
        }
        
    
        return data   
    } catch (error) {
        return content
    }
}

export async function runLuaButtonTrigger(char:character|groupChat|simpleCharacterArgument, data:string):Promise<any>{
    let runResult
    try {
        const triggers = char.type === 'group' ? getModuleTriggers() : char.triggerscript.concat(getModuleTriggers())
        const lowLevelAccess = char.type !== 'simple' ? char.lowLevelAccess ?? false : false
        for(let trigger of triggers){
            if(trigger?.effect?.[0]?.type === 'triggerlua'){
                runResult = await runLua(trigger.effect[0].code, {
                    char: char,
                    lowLevelAccess: lowLevelAccess,
                    mode: 'onButtonClick',
                    data: data
                })
            }
        }
    } catch (error) {
        throw(error)
    }
    return runResult   
}<|MERGE_RESOLUTION|>--- conflicted
+++ resolved
@@ -1,10 +1,6 @@
 import { getChatVar, hasher, setChatVar, getGlobalChatVar, type simpleCharacterArgument, risuChatParser } from "../parser.svelte";
 import { LuaEngine, LuaFactory } from "wasmoon";
-<<<<<<< HEAD
 import { getCurrentCharacter, getCurrentChat, getDatabase, setDatabase, type Chat, type character, type groupChat, type loreBook } from "../storage/database.svelte";
-=======
-import { getCurrentCharacter, getCurrentChat, getDatabase, setDatabase, type Chat, type character, type groupChat } from "../storage/database.svelte";
->>>>>>> 1a071a7b
 import { get } from "svelte/store";
 import { ReloadGUIPointer, selectedCharID } from "../stores.svelte";
 import { alertSelect, alertError, alertInput, alertNormal } from "../alert";
@@ -18,11 +14,8 @@
 import { Mutex } from "../mutex";
 import { tokenize } from "../tokenizer";
 import { fetchNative } from "../globalApi.svelte";
-<<<<<<< HEAD
 import { loadLoreBookV3Prompt } from './lorebook.svelte';
-=======
 import { getPersonaPrompt, getUserName } from '../util';
->>>>>>> 1a071a7b
 
 let luaFactory:LuaFactory
 let LuaSafeIds = new Set<string>()
