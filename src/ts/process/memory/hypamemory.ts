import localforage from "localforage";
<<<<<<< HEAD
import {globalFetch} from "src/ts/globalApi.svelte";
import {runEmbedding} from "../transformers";
import {appendLastPath} from "src/ts/util";

=======
import { globalFetch } from "src/ts/globalApi.svelte";
import { runEmbedding } from "../transformers";
import { alertError } from "src/ts/alert";
import { appendLastPath } from "src/ts/util";
import { getDatabase } from "src/ts/storage/database.svelte";


export type HypaModel = 'ada'|'MiniLM'|'nomic'|'custom'|'nomicGPU'|'bgeSmallEn'|'bgeSmallEnGPU'|'bgem3'|'bgem3GPU'|'openai3small'|'openai3large'

const localModels = {
    models: {
        'MiniLM':'Xenova/all-MiniLM-L6-v2',
        'nomic':'nomic-ai/nomic-embed-text-v1.5',
        'nomicGPU':'nomic-ai/nomic-embed-text-v1.5',
        'bgeSmallEn': 'BAAI/bge-small-en-v1.5',
        'bgeSmallEnGPU': 'BAAI/bge-small-en-v1.5',
        'bgem3': 'BAAI/bge-m3',
        'bgem3GPU': 'BAAI/bge-m3',
    },
    gpuModels:[
        'nomicGPU',
        'bgeSmallEnGPU',
        'bgem3GPU'
    ]
}
>>>>>>> 71ef6099

export class HypaProcesser{
    oaikey:string
    vectors:memoryVector[]
    forage:LocalForage
    model:HypaModel
    customEmbeddingUrl:string

    constructor(model:HypaModel|'auto' = 'auto',customEmbeddingUrl?:string){
        this.forage = localforage.createInstance({
            name: "hypaVector"
        })
        this.vectors = []
        if(model === 'auto'){
            const db = getDatabase()
            this.model = db.hypaModel || 'MiniLM'
        }
        else{
            this.model = model
        }
        this.customEmbeddingUrl = customEmbeddingUrl
    }

    async embedDocuments(texts: string[]): Promise<VectorArray[]> {
        const subPrompts = chunkArray(texts,50);
    
        const embeddings: VectorArray[] = [];
    
        for (let i = 0; i < subPrompts.length; i += 1) {
          const input = subPrompts[i];
    
          const data = await this.getEmbeds(input)
    
          embeddings.push(...data);
        }
    
        return embeddings;
    }
    
    
    async getEmbeds(input:string[]|string):Promise<VectorArray[]> {
        if(Object.keys(localModels.models).includes(this.model)){
            const inputs:string[] = Array.isArray(input) ? input : [input]
            let results:Float32Array[] = await runEmbedding(inputs, localModels.models[this.model], localModels.gpuModels.includes(this.model) ? 'webgpu' : 'wasm')
            return results
        }
        let gf = null;
        if(this.model === 'custom'){
            if(!this.customEmbeddingUrl){
                throw new Error('Custom model requires a Custom Server URL')
            }
            const {customEmbeddingUrl} = this
            const replaceUrl = customEmbeddingUrl.endsWith('/embeddings')?customEmbeddingUrl:appendLastPath(customEmbeddingUrl,'embeddings')
            
            gf = await globalFetch(replaceUrl.toString(), {
                body:{
                    "input": input
                },
            })
        }
        if(this.model === 'ada' || this.model === 'openai3small' || this.model === 'openai3large'){
            const db = getDatabase()
            const models = {
                'ada':'text-embedding-ada-002',
                'openai3small':'text-embedding-3-small',
                'openai3large':'text-embedding-3-large'
            }

            gf = await globalFetch("https://api.openai.com/v1/embeddings", {
                headers: {
                    "Authorization": "Bearer " + db.supaMemoryKey || this.oaikey
                },
                body: {
                    "input": input,
                    "model": models[this.model]
                }
            })
        }
        const data = gf.data
    
    
        if(!gf.ok){
            throw gf.data
        }
    
        const result:number[][] = []
        for(let i=0;i<data.data.length;i++){
            result.push(data.data[i].embedding)
        }
    
        return result
    }

    async testText(text:string){
        const forageResult:number[] = await this.forage.getItem(text)
        if(forageResult){
            return forageResult
        }
        const vec = (await this.embedDocuments([text]))[0]
        await this.forage.setItem(text, vec)
        return vec
    }
    
    async addText(texts:string[]) {

        for(let i=0;i<texts.length;i++){
            const itm:memoryVector = await this.forage.getItem(texts[i] + '|' + this.model)
            if(itm){
                itm.alreadySaved = true
                this.vectors.push(itm)
            }
        }

        texts = texts.filter((v) => {
            for(let i=0;i<this.vectors.length;i++){
                if(this.vectors[i].content === v){
                    return false
                }
            }
            return true
        })

        if(texts.length === 0){
            return
        }
        const vectors = await this.embedDocuments(texts)

        const memoryVectors:memoryVector[] = vectors.map((embedding, idx) => ({
            content: texts[idx],
            embedding
        }));

        for(let i=0;i<memoryVectors.length;i++){
            const vec = memoryVectors[i]
            if(!vec.alreadySaved){
                await this.forage.setItem(texts[i] + '|' + this.model, vec)
            }
        }

        this.vectors = memoryVectors.concat(this.vectors)
    }

    async similaritySearch(query: string) {
        const results = await this.similaritySearchVectorWithScore((await this.getEmbeds(query))[0],);
        return results.map((result) => result[0]);
    }

    async similaritySearchScored(query: string) {
        return await this.similaritySearchVectorWithScore((await this.getEmbeds(query))[0],)
    }

    private async similaritySearchVectorWithScore(
        query: VectorArray,
      ): Promise<[string, number][]> {
          const memoryVectors = this.vectors
          const searches = memoryVectors
                .map((vector, index) => ({
                    similarity: similarity(query, vector.embedding),
                    index,
                }))
                .sort((a, b) => (a.similarity > b.similarity ? -1 : 0))
      
          const result: [string, number][] = searches.map((search) => [
              memoryVectors[search.index].content,
              search.similarity,
          ]);
      
          return result;
    }

    similarityCheck(query1:number[],query2: number[]) {
        return similarity(query1, query2)
    }
}
function similarity(a:VectorArray, b:VectorArray) {    
    let dot = 0;
    for(let i=0;i<a.length;i++){
        dot += a[i] * b[i]
    }
    return dot
}

type VectorArray = number[]|Float32Array

type memoryVector = {
    embedding:number[]|Float32Array,
    content:string,
    alreadySaved?:boolean
}

const chunkArray = <T>(arr: T[], chunkSize: number) =>
    arr.reduce((chunks, elem, index) => {
        const chunkIndex = Math.floor(index / chunkSize);
        const chunk = chunks[chunkIndex] || [];
        chunks[chunkIndex] = chunk.concat([elem]);
        return chunks;
}, [] as T[][]);<|MERGE_RESOLUTION|>--- conflicted
+++ resolved
@@ -1,10 +1,4 @@
 import localforage from "localforage";
-<<<<<<< HEAD
-import {globalFetch} from "src/ts/globalApi.svelte";
-import {runEmbedding} from "../transformers";
-import {appendLastPath} from "src/ts/util";
-
-=======
 import { globalFetch } from "src/ts/globalApi.svelte";
 import { runEmbedding } from "../transformers";
 import { alertError } from "src/ts/alert";
@@ -30,7 +24,6 @@
         'bgem3GPU'
     ]
 }
->>>>>>> 71ef6099
 
 export class HypaProcesser{
     oaikey:string
@@ -179,7 +172,7 @@
     }
 
     async similaritySearchScored(query: string) {
-        return await this.similaritySearchVectorWithScore((await this.getEmbeds(query))[0],)
+        return await this.similaritySearchVectorWithScore((await this.getEmbeds(query))[0],);
     }
 
     private async similaritySearchVectorWithScore(
