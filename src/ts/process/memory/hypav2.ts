import {
    getDatabase,
    type Chat,
    type character,
    type groupChat,
} from "src/ts/storage/database.svelte";
import type { OpenAIChat } from "../index.svelte";
import type { ChatTokenizer } from "src/ts/tokenizer";
import { requestChatData } from "../request";
import { HypaProcesser } from "./hypamemory";
import { globalFetch } from "src/ts/globalApi.svelte";
import { runSummarizer } from "../transformers";
import { parseChatML } from "src/ts/parser.svelte";

export interface HypaV2Data {
    lastMainChunkId: number; // can be removed, but exists to more readability of the code.
    mainChunks: { // summary itself
        id: number;
        text: string;
        chatMemos: Set<string>; // UUIDs of summarized chats
        lastChatMemo: string;
    }[];
    chunks: { // split mainChunks for retrieval or something. Although quite uncomfortable logic, so maybe I will delete it soon or later.
        mainChunkID: number;
        text:string;
    }[];
}

async function summary(
    stringlizedChat: string
): Promise<{ success: boolean; data: string }> {
    const db = getDatabase();
    console.log("Summarizing");

    if (db.supaModelType === "distilbart") {
        try {
            const sum = await runSummarizer(stringlizedChat);
            return { success: true, data: sum };
        } catch (error) {
            return {
                success: false,
                data: "SupaMemory: Summarizer: " + `${error}`,
            };
        }
    }

    const supaPrompt =
        db.supaMemoryPrompt === ""
            ? "[Summarize the ongoing role story, It must also remove redundancy and unnecessary text and content from the output.]\n"
            : db.supaMemoryPrompt;
    let result = "";

    if (db.supaModelType !== "subModel") {
        const promptbody = stringlizedChat + "\n\n" + supaPrompt + "\n\nOutput:";

        const da = await globalFetch("https://api.openai.com/v1/completions", {
            headers: {
                "Content-Type": "application/json",
                Authorization: "Bearer " + db.supaMemoryKey,
            },
            method: "POST",
            body: {
                model:
                    db.supaModelType === "curie"
                        ? "text-curie-001"
                        : db.supaModelType === "instruct35"
                            ? "gpt-3.5-turbo-instruct"
                            : "text-davinci-003",
                prompt: promptbody,
                max_tokens: 600,
                temperature: 0,
            },
        });
        console.log("Using openAI instruct 3.5 for SupaMemory");

        try {
            if (!da.ok) {
                return {
                    success: false,
                    data: "SupaMemory: HTTP: " + JSON.stringify(da),
                };
            }

            result = (await da.data)?.choices[0]?.text?.trim();

            if (!result) {
                return {
                    success: false,
                    data: "SupaMemory: HTTP: " + JSON.stringify(da),
                };
            }

            return { success: true, data: result };
        } catch (error) {
            return {
                success: false,
                data: "SupaMemory: HTTP: " + error,
            };
        }
    } else {
        let parsedPrompt = parseChatML(
            supaPrompt.replaceAll("{{slot}}", stringlizedChat)
        );

        const promptbody: OpenAIChat[] = parsedPrompt ?? [
            {
                role: "user",
                content: stringlizedChat,
            },
            {
                role: "system",
                content: supaPrompt,
            },
        ];
        console.log(
            "Using submodel: ",
            db.subModel,
            "for supaMemory model"
        );
        const da = await requestChatData(
            {
                formated: promptbody,
                bias: {},
                useStreaming: false,
                noMultiGen: true,
            },
            "memory"
        );
        if (
            da.type === "fail" ||
            da.type === "streaming" ||
            da.type === "multiline"
        ) {
            return {
                success: false,
                data: "SupaMemory: HTTP: " + da.result,
            };
        }
        result = da.result;
    }
    return { success: true, data: result };
} // No, I am not going to touch any http API calls.

function isSubset<T>(subset: Set<T>, superset: Set<T>): boolean {
    for (const item of subset) {
        if (!superset.has(item)) {
            return false;
        }
    }
    return true;
}

function cleanInvalidChunks(
    chats: OpenAIChat[],
    data: HypaV2Data,
): void {
    const currentChatMemos = new Set(chats.map((chat) => chat.memo));

    // mainChunks filtering
    data.mainChunks = data.mainChunks.filter((mainChunk) => {
        return isSubset(mainChunk.chatMemos, currentChatMemos);
    });

    // chunk filtering based on mainChunk's id
    const validMainChunkIds = new Set(data.mainChunks.map((mainChunk) => mainChunk.id));
    data.chunks = data.chunks.filter((chunk) =>
        validMainChunkIds.has(chunk.mainChunkID)
    );
<<<<<<< HEAD
=======

>>>>>>> 56646809
    // Update lastMainChunkId
    if (data.mainChunks.length > 0) {
        data.lastMainChunkId = data.mainChunks[data.mainChunks.length - 1].id;
    } else {
        data.lastMainChunkId = 0;
    }
}

export async function regenerateSummary(
    chats: OpenAIChat[],
    data: HypaV2Data,
    mainChunkIndex: number
) : Promise<void> {
    const targetMainChunk = data.mainChunks[mainChunkIndex];
    
}
export async function hypaMemoryV2(
    chats: OpenAIChat[],
    currentTokens: number,
    maxContextTokens: number,
    room: Chat,
    char: character | groupChat,
    tokenizer: ChatTokenizer
): Promise<{
    currentTokens: number;
    chats: OpenAIChat[];
    error?: string;
    memory?: HypaV2Data;
}> {
    const db = getDatabase();
    const data: HypaV2Data = room.hypaV2Data ?? {
        lastMainChunkId: 0,
        chunks: [],
        mainChunks: []
    };

    // Clean invalid HypaV2 data
    cleanInvalidChunks(chats, data);

    let allocatedTokens = db.hypaAllocatedTokens;
    let chunkSize = db.hypaChunkSize;
    currentTokens += allocatedTokens + chats.length * 4; // ChatML token counting from official openai documentation
    let mainPrompt = "";
    const lastTwoChats = chats.slice(-2);
    let summarizationFailures = 0;
    const maxSummarizationFailures = 3;

    // Find the index to start summarizing from
    let idx = 0;
    if (data.mainChunks.length > 0) {
        const lastMainChunk = data.mainChunks[data.mainChunks.length - 1];
        const lastChatMemo = lastMainChunk.lastChatMemo;
        const lastChatIndex = chats.findIndex(chat => chat.memo === lastChatMemo);
        if (lastChatIndex !== -1) {
            idx = lastChatIndex + 1;
        }
    }
    // Starting chat index of new mainChunk to be generated

    // Token management loop(If current token exceeds allowed amount...)
    while (currentTokens >= maxContextTokens) {
        console.log("The current Token exceeded maxContextTokens. Current tokens: ", currentTokens, "\nMax Context Tokens: ", maxContextTokens)
        const halfData: OpenAIChat[] = [];
        let halfDataTokens = 0;

        const startIdx = idx;

        // Accumulate chats to summarize
        while (
            halfDataTokens < chunkSize &&
            idx < chats.length - 2 // Ensure latest two chats are not added to summarization.
        ) {
            const chat = chats[idx];
            idx++;
            halfDataTokens += await tokenizer.tokenizeChat(chat);
            halfData.push(chat);
        }
        const endIdx = idx - 1;
        console.log(`Summarizing chats from index ${startIdx} to ${endIdx}.`);
        if (halfData.length === 0) break;

        const stringlizedChat = halfData
            .map((e) => `${e.role}: ${e.content}`)
            .join("\n");
        const summaryData = await summary(stringlizedChat);

        if (!summaryData.success) {
            summarizationFailures++;
            if (summarizationFailures >= maxSummarizationFailures) {
                return {
                    currentTokens: currentTokens,
                    chats: chats,
                    error:
                        "Summarization failed multiple times. Aborting to prevent infinite loop.",
                };
            }
            continue;
        }

        summarizationFailures = 0; // Reset failure counter on success

        const summaryDataToken = await tokenizer.tokenizeChat({
            role: "system",
            content: summaryData.data,
        });
        mainPrompt += `\n\n${summaryData.data}`;
        currentTokens -= halfDataTokens;
        allocatedTokens -= summaryDataToken;

        // Update lastMainChunkId and create a new mainChunk
        data.lastMainChunkId++;
        const newMainChunkId = data.lastMainChunkId;

        const chatMemos = new Set(halfData.map((chat) => chat.memo));
        const lastChatMemo = halfData[halfData.length - 1].memo;

        data.mainChunks.push({
            id: newMainChunkId,
            text: summaryData.data,
            chatMemos: chatMemos,
            lastChatMemo: lastChatMemo,
        });

        // Split the summary into chunks
        const splitted = summaryData.data
            .split("\n\n")
            .map((e) => e.trim())
            .filter((e) => e.length > 0);

        // Update chunks with the new summary
        data.chunks.push(
            ...splitted.map((e) => ({
                mainChunkID: newMainChunkId,
                text: e,
            }))
        );
    }

    // Construct the mainPrompt from mainChunks
    mainPrompt = "";
    let mainPromptTokens = 0;
    for (const chunk of data.mainChunks) {
        const chunkTokens = await tokenizer.tokenizeChat({
            role: "system",
            content: chunk.text,
        });
        if (mainPromptTokens + chunkTokens > allocatedTokens / 2) break;
        mainPrompt += `\n\n${chunk.text}`;
        mainPromptTokens += chunkTokens;
    }

    // Fetch additional memory from chunks
    const processor = new HypaProcesser(db.hypaModel);
    processor.oaikey = db.supaMemoryKey;

    const searchDocumentPrefix = "search_document: ";
    const prefixLength = searchDocumentPrefix.length;

    // Add chunks to processor for similarity search
    await processor.addText(
        data.chunks
            .filter((v) => v.text.trim().length > 0)
            .map((v) => searchDocumentPrefix + v.text.trim()) // sometimes this should not be used at all. RisuAI does not support embedding model that this is meaningful, isn't it?
    );

    let scoredResults: { [key: string]: number } = {};
    for (let i = 0; i < 3; i++) { // Should parameterize this, fixed length 3 is a magic number without explanation
        const pop = chats[chats.length - i - 1];
        if (!pop) break;
        const searched = await processor.similaritySearchScored(
            `search_query: ${pop.content}`
        );
        for (const result of searched) {
            const score = result[1] / (i + 1);
            scoredResults[result[0]] = (scoredResults[result[0]] || 0) + score;
        }
    }

    const scoredArray = Object.entries(scoredResults).sort(
        (a, b) => b[1] - a[1]
    );
    let chunkResultPrompts = "";
    let chunkResultTokens = 0;
    while (
        allocatedTokens - mainPromptTokens - chunkResultTokens > 0 &&
        scoredArray.length > 0
        ) {
        const [text] = scoredArray.shift();
        const content = text.substring(prefixLength);
        const tokenized = await tokenizer.tokenizeChat({
            role: "system",
            content: content,
        });
        if (
            tokenized >
            allocatedTokens - mainPromptTokens - chunkResultTokens
        )
            break;
        chunkResultPrompts += content + "\n\n";
        chunkResultTokens += tokenized;
    }

    const fullResult = `<Past Events Summary>${mainPrompt}</Past Events Summary>\n<Past Events Details>${chunkResultPrompts}</Past Events Details>`;

    // Filter out summarized chats
    const unsummarizedChats = chats.slice(idx);

    // Insert the memory system prompt at the beginning
    unsummarizedChats.unshift({
        role: "system",
        content: fullResult,
        memo: "supaMemory",
    });

    for (const chat of lastTwoChats) {
        if (!unsummarizedChats.find((c) => c.memo === chat.memo)) {
            unsummarizedChats.push(chat);
        }
    }

    // Recalculate currentTokens
    currentTokens = await tokenizer.tokenizeChats(unsummarizedChats);

    console.log(
        "Model being used: ",
        db.hypaModel,
        db.supaModelType,
        "\nCurrent session tokens: ",
        currentTokens,
        "\nAll chats, including memory system prompt: ",
        unsummarizedChats,
        "\nMemory data, with all the chunks: ",
        data
    );

    return {
        currentTokens: currentTokens,
        chats: unsummarizedChats,
        memory: data,
    };
}<|MERGE_RESOLUTION|>--- conflicted
+++ resolved
@@ -166,10 +166,6 @@
     data.chunks = data.chunks.filter((chunk) =>
         validMainChunkIds.has(chunk.mainChunkID)
     );
-<<<<<<< HEAD
-=======
-
->>>>>>> 56646809
     // Update lastMainChunkId
     if (data.mainChunks.length > 0) {
         data.lastMainChunkId = data.mainChunks[data.mainChunks.length - 1].id;
