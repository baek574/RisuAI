import { DataBase, type Chat, type character, type groupChat } from "src/ts/storage/database";
import type { OpenAIChat } from "..";
import type { ChatTokenizer } from "src/ts/tokenizer";
import { get } from "svelte/store";
import { requestChatData } from "../request";
import { HypaProcesser } from "./hypamemory";
import { globalFetch } from "src/ts/storage/globalApi";
import { runSummarizer } from "../transformers";

export interface HypaV2Data {
    chunks: {
        text: string;
        targetId: string;
    }[];
    mainChunks: {
        text: string;
        targetId: string;
    }[];
}

async function summary(stringlizedChat: string): Promise<{ success: boolean; data: string }> {
    const db = get(DataBase);
    /**
     * Generates a summary of a given chat by using either the OpenAI API or a submodel or distilbart summarizer.
     *
     * @param {string} stringlizedChat - The chat to be summarized, represented as a string.
     * @return {Promise<{ success: boolean; data: string }>} A promise that resolves to an object containing the success status and the generated summary.
     */
    if (db.supaModelType === 'distilbart') {
        try {
            const sum = await runSummarizer(stringlizedChat);
            return { success: true, data: sum };
        } catch (error) {
            return {
                success: false,
                data: "SupaMemory: Summarizer: " + `${error}`
            };
        }
    }

    const supaPrompt = db.supaMemoryPrompt === '' ?
        "[Summarize the ongoing role story, It must also remove redundancy and unnecessary text and content from the output to reduce tokens for gpt3 and other sublanguage models]\n"
        : db.supaMemoryPrompt;
    let result = '';

    if (db.supaModelType !== 'subModel') {
        const promptbody = stringlizedChat + '\n\n' + supaPrompt + "\n\nOutput:";
        const da = await globalFetch("https://api.openai.com/v1/completions", {
            headers: {
                "Content-Type": "application/json",
                "Authorization": "Bearer " + db.supaMemoryKey
            },
            method: "POST",
            body: {
                "model": db.supaModelType === 'curie' ? "text-curie-001"
                    : db.supaModelType === 'instruct35' ? 'gpt-3.5-turbo-instruct'
                        : "text-davinci-003",
                "prompt": promptbody,
                "max_tokens": 600,
                "temperature": 0
            }
        });
        console.log("Using openAI instruct 3.5 for SupaMemory")

        try {
            if (!da.ok) {
                return {
                    success: false,
                    data: "SupaMemory: HTTP: " + JSON.stringify(da.data)
                };
            }

            result = (await da.data)?.choices[0]?.text?.trim();

            if (!result) {
                return {
                    success: false,
                    data: "SupaMemory: HTTP: " + JSON.stringify(da.data)
                };
            }

            return { success: true, data: result };
        } catch (error) {
            return {
                success: false,
                data: "SupaMemory: HTTP: " + error
            };
        }
    } else {
        const promptbody: OpenAIChat[] = [
            {
                role: "user",
                content: stringlizedChat
            },
            {
                role: "system",
                content: supaPrompt
            }
        ];
        console.log("Using submodel: ", db.subModel, "for supaMemory model")
        const da = await requestChatData({
            formated: promptbody,
            bias: {},
            useStreaming: false,
            noMultiGen: true
        }, 'submodel');
        if (da.type === 'fail' || da.type === 'streaming' || da.type === 'multiline') {
            return {
                success: false,
                data: "SupaMemory: HTTP: " + da.result
            };
        }
        result = da.result;
    }
    return { success: true, data: result };
}

export async function hypaMemoryV2(
    chats: OpenAIChat[],
    currentTokens: number,
    maxContextTokens: number,
    room: Chat,
    char: character | groupChat,
    tokenizer: ChatTokenizer,
    arg: { asHyper?: boolean, summaryModel?: string, summaryPrompt?: string, hypaModel?: string } = {}
): Promise<{ currentTokens: number; chats: OpenAIChat[]; error?: string; memory?: HypaV2Data; }> {

    const db = get(DataBase);
    const data: HypaV2Data = room.hypaV2Data ?? {
        chunks: [],
        mainChunks: []
    };

    let allocatedTokens = db.hypaAllocatedTokens;
    let chunkSize = db.hypaChunkSize;
    currentTokens += allocatedTokens + 50;
    let mainPrompt = "";

    // Processing mainChunks
    if (data.mainChunks.length > 0) {
        const chunk = data.mainChunks[0];
        const ind = chats.findIndex(e => e.memo === chunk.targetId);
        if (ind !== -1) {
            const removedChats = chats.splice(0, ind);
            for (const chat of removedChats) {
                currentTokens -= await tokenizer.tokenizeChat(chat);
            }
            chats = chats.slice(ind);
            mainPrompt = chunk.text;
            const mpToken = await tokenizer.tokenizeChat({ role: 'system', content: mainPrompt });
            allocatedTokens -= mpToken;
        }
        data.mainChunks.shift();
    }

    // Token management loop
    while (currentTokens >= maxContextTokens) {
        let idx = 0;
        let targetId = '';
        const halfData: OpenAIChat[] = [];

        let halfDataTokens = 0;
        while (halfDataTokens < chunkSize && chats[idx]) {
            const chat = chats[idx];
            halfDataTokens += await tokenizer.tokenizeChat(chat);
            halfData.push(chat);
            idx++;
            targetId = chat.memo;
        }

        const stringlizedChat = halfData.map(e => `${e.role}: ${e.content}`).join('\n');
        const summaryData = await summary(stringlizedChat);

        if (!summaryData.success) {
            return {
                currentTokens: currentTokens,
                chats: chats,
                error: summaryData.data
            };
        }

        const summaryDataToken = await tokenizer.tokenizeChat({ role: 'system', content: summaryData.data });
        mainPrompt = summaryData.data;  // Ensure mainPrompt only contains the latest summary
        currentTokens -= halfDataTokens;
        allocatedTokens -= summaryDataToken;

        data.mainChunks.unshift({
            text: mainPrompt,
            targetId: targetId
        });

        if (allocatedTokens < 1000) {
            console.log("Currently allocatedTokens for HypaMemoryV2 is short, thus summarizing mainPrompt twice.", allocatedTokens);
            console.log("This is mainPrompt(summarized data): ", mainPrompt)
            const summarizedMp = await summary(mainPrompt);
            console.log("Re-summarized, expected behavior: ", summarizedMp.data)
            const mpToken = await tokenizer.tokenizeChat({ role: 'system', content: mainPrompt });
            const summaryToken = await tokenizer.tokenizeChat({ role: 'system', content: summarizedMp.data });

            allocatedTokens -= summaryToken;
            allocatedTokens += mpToken;

            const splited = mainPrompt.split('\n\n').map(e => e.trim()).filter(e => e.length > 0);

            data.chunks.push(...splited.map(e => ({
                text: e,
                targetId: targetId
            })));

            data.mainChunks[0].text = mainPrompt;
        }
    }

    const processor = new HypaProcesser(db.hypaModel);
    processor.oaikey = db.supaMemoryKey;
<<<<<<< HEAD
    await processor.addText(data.chunks.filter(v => {
        return v.text.trim().length > 0;
    }).map((v) => {
        return "search_document: " + v.text.trim();
    }));
=======
    await processor.addText(data.chunks.filter(v => v.text.trim().length > 0).map(v => "search_document: " + v.text.trim()));
>>>>>>> d72c5414

    let scoredResults: { [key: string]: number } = {};
    for (let i = 0; i < 3; i++) {
        const pop = chats[chats.length - i - 1];
        if (!pop) break;
        const searched = await processor.similaritySearchScored(`search_query: ${pop.content}`);
        for (const result of searched) {
            const score = result[1] / (i + 1);
            scoredResults[result[0]] = (scoredResults[result[0]] || 0) + score;
        }
    }

    const scoredArray = Object.entries(scoredResults).sort((a, b) => b[1] - a[1]);

    let chunkResultPrompts = "";
    while (allocatedTokens > 0 && scoredArray.length > 0) {
        const target = scoredArray.shift();
        const tokenized = await tokenizer.tokenizeChat({ role: 'system', content: target[0].substring(14) });
        if (tokenized > allocatedTokens) break;
        chunkResultPrompts += target[0].substring(14) + '\n\n';
        allocatedTokens -= tokenized;
    }

    const fullResult = `<Past Events Summary>${mainPrompt}</Past Events Summary>\n<Past Events Details>${chunkResultPrompts}</Past Events Details>`;
    console.log(fullResult, " This chat is added to system prompt for memory. ");
    chats.unshift({
        role: "system",
        content: fullResult,
        memo: "supaMemory"
    });
    return {
        currentTokens: currentTokens,
        chats: chats,
        memory: data
    };
}<|MERGE_RESOLUTION|>--- conflicted
+++ resolved
@@ -213,15 +213,7 @@
 
     const processor = new HypaProcesser(db.hypaModel);
     processor.oaikey = db.supaMemoryKey;
-<<<<<<< HEAD
-    await processor.addText(data.chunks.filter(v => {
-        return v.text.trim().length > 0;
-    }).map((v) => {
-        return "search_document: " + v.text.trim();
-    }));
-=======
     await processor.addText(data.chunks.filter(v => v.text.trim().length > 0).map(v => "search_document: " + v.text.trim()));
->>>>>>> d72c5414
 
     let scoredResults: { [key: string]: number } = {};
     for (let i = 0; i < 3; i++) {
