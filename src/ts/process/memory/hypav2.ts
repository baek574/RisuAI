--- conflicted
+++ resolved
@@ -30,6 +30,7 @@
     stringlizedChat: string
 ): Promise<{ success: boolean; data: string }> {
     const db = getDatabase();
+    console.log("Summarizing");
 
     if (db.supaModelType === "distilbart") {
         try {
@@ -108,30 +109,6 @@
             },
             {
                 role: "system",
-<<<<<<< HEAD
-                content: supaPrompt,
-            },
-        ];
-        console.log(
-            "Using submodel: ",
-            db.subModel,
-            "for supaMemory model"
-        );
-        const da = await requestChatData(
-            {
-                formated: promptbody,
-                bias: {},
-                useStreaming: false,
-                noMultiGen: true,
-            },
-            "memory"
-        );
-        if (
-            da.type === "fail" ||
-            da.type === "streaming" ||
-            da.type === "multiline"
-        ) {
-=======
                 content: supaPrompt
             }
         ]).map(message => ({
@@ -146,7 +123,6 @@
             noMultiGen: true
         }, 'memory');
         if (da.type === 'fail' || da.type === 'streaming' || da.type === 'multiline') {
->>>>>>> 71ef6099
             return {
                 success: false,
                 data: "SupaMemory: HTTP: " + da.result,
@@ -196,7 +172,7 @@
     mainChunkIndex: number
 ) : Promise<void> {
     const targetMainChunk = data.mainChunks[mainChunkIndex];
-    
+
 }
 export async function hypaMemoryV2(
     chats: OpenAIChat[],
@@ -226,6 +202,7 @@
     currentTokens += allocatedTokens + chats.length * 4; // ChatML token counting from official openai documentation
     let mainPrompt = "";
     const lastTwoChats = chats.slice(-2);
+    // Error handling for infinite summarization attempts
     let summarizationFailures = 0;
     const maxSummarizationFailures = 3;
 
@@ -403,26 +380,18 @@
     }
 
     // Fetch additional memory from chunks
-    const searchDocumentPrefix = "search_document: ";
     const processor = new HypaProcesser(db.hypaModel);
     processor.oaikey = db.supaMemoryKey;
 
     const searchDocumentPrefix = "search_document: ";
     const prefixLength = searchDocumentPrefix.length;
 
-<<<<<<< HEAD
     // Add chunks to processor for similarity search
     await processor.addText(
         data.chunks
             .filter((v) => v.text.trim().length > 0)
             .map((v) => searchDocumentPrefix + v.text.trim()) // sometimes this should not be used at all. RisuAI does not support embedding model that this is meaningful, isn't it?
     );
-=======
-    console.log("Older Chunks:", olderChunks);
-
-    // Add older chunks to processor for similarity search
-    await processor.addText(olderChunks.filter(v => v.text.trim().length > 0).map(v => searchDocumentPrefix + v.text.trim()));
->>>>>>> 71ef6099
 
     let scoredResults: { [key: string]: number } = {};
     for (let i = 0; i < 3; i++) { // Should parameterize this, fixed length 3 is a magic number without explanation
@@ -447,7 +416,6 @@
         scoredArray.length > 0
         ) {
         const [text] = scoredArray.shift();
-<<<<<<< HEAD
         const content = text.substring(prefixLength);
         const tokenized = await tokenizer.tokenizeChat({
             role: "system",
@@ -459,12 +427,6 @@
         )
             break;
         chunkResultPrompts += content + "\n\n";
-=======
-        const tokenized = await tokenizer.tokenizeChat({ role: 'system', content: text.substring(searchDocumentPrefix.length) });
-        if (tokenized > allocatedTokens - mainPromptTokens - chunkResultTokens) break;
-        // Ensure strings are truncated correctly using searchDocumentPrefix.length
-        chunkResultPrompts += text.substring(searchDocumentPrefix.length) + '\n\n';
->>>>>>> 71ef6099
         chunkResultTokens += tokenized;
     }
 
