--- conflicted
+++ resolved
@@ -87,10 +87,6 @@
                 const luaEngine = ScriptingEngineState.engine
                 declareAPI = (name:string, func:Function) => {
                     luaEngine.global.set(name, func)
-<<<<<<< HEAD
-                    console.log('Declared Lua API:', name)
-=======
->>>>>>> 33afac69
                 }
             }
             if(ScriptingEngineState.type === 'py'){
@@ -99,10 +95,6 @@
                 ScriptingEngineState.pyodide = new PyodideContext()
                 declareAPI = (name:string, func:Function) => {
                     ScriptingEngineState.pyodide?.declareAPI(name, func as any)
-<<<<<<< HEAD
-                    console.log('Declared Python API:', name)
-=======
->>>>>>> 33afac69
                 }
             }
             declareAPI('getChatVar', (id:string,key:string) => {
@@ -685,9 +677,6 @@
                 })
             })
 
-<<<<<<< HEAD
-            console.log('Running Lua code:', code)
-=======
             declareAPI('getCharacterLastMessage', (id: string) => {
                 const chat = ScriptingEngineState.chat
                 if (!chat) {
@@ -733,7 +722,52 @@
                 return null
             })
 
->>>>>>> 33afac69
+            declareAPI('getCharacterLastMessage', (id: string) => {
+                const chat = ScriptingEngineState.chat
+                if (!chat) {
+                    return ''
+                }
+
+                const db = getDatabase()
+                const selchar = db.characters[get(selectedCharID)]
+
+                let pointer = chat.message.length - 1
+                while (pointer >= 0) {
+                    if (chat.message[pointer].role === 'char') {
+                        const messageData = chat.message[pointer].data
+                        if (typeof messageData === 'object' && messageData.content) {
+                            return messageData.content
+                        }
+                        return messageData
+                    }
+                    pointer--
+                }
+
+                return selchar.firstMessage
+            })
+
+            declareAPI('getUserLastMessage', (id: string) => {
+                const chat = ScriptingEngineState.chat
+                if (!chat) {
+                    return null
+                }
+
+                let pointer = chat.message.length - 1
+                while (pointer >= 0) {
+                    if (chat.message[pointer].role === 'user') {
+                        const messageData = chat.message[pointer].data
+                        if (typeof messageData === 'object' && messageData.content) {
+                            return messageData.content
+                        }
+                        return messageData
+                    }
+                    pointer--
+                }
+
+                return null
+            })
+
+            console.log('Running Lua code:', code)
             if(ScriptingEngineState.type === 'lua'){
                 await ScriptingEngineState.engine?.doString(luaCodeWarper(code))
             }
@@ -1135,15 +1169,9 @@
     apis: Record<string, (...args:any[]) => any> = {};
     inited: boolean = false;
     constructor(){
-<<<<<<< HEAD
-        // this.worker = new Worker(new URL('./pyworker.ts', import.meta.url), {
-        //     type: 'module'
-        // })
-=======
         this.worker = new Worker(new URL('./pyworker.ts', import.meta.url), {
             type: 'module'
         })
->>>>>>> 33afac69
         this.worker.onmessage = (event:MessageEvent) => {
             if(event.data.type === 'call'){
                 const { function: func, args, callId } = event.data;
