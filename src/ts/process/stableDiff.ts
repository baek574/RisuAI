--- conflicted
+++ resolved
@@ -128,18 +128,15 @@
                     "cfg_scale": db.sdCFG,
                     "prompt": prompts.join(','),
                     "negative_prompt": neg,
-<<<<<<< HEAD
                     'sampler_name': db.sdConfig.sampler_name,
                     "enable_hr": db.sdConfig.enable_hr,
                     "denoising_strength": db.sdConfig.denoising_strength,
                     "hr_scale": db.sdConfig.hr_scale,
                     "hr_upscaler": db.sdConfig.hr_upscaler
-=======
                     'sampler_name': db.sdConfig.sampler_name
                 },
                 headers:{
                     'Content-Type': 'application/json'
->>>>>>> 7d965ef0
                 }
             })   
 
