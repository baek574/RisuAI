import { get, writable } from 'svelte/store';
import { checkNullish, decryptBuffer, encryptBuffer, selectSingleFile } from '../util';
import { changeLanguage, language } from '../../lang';
import type { RisuPlugin } from '../plugins/plugins';
import type {triggerscript as triggerscriptMain} from '../process/triggers';
import { downloadFile, saveAsset as saveImageGlobal } from '../globalApi.svelte';
import { defaultAutoSuggestPrompt, defaultJailbreak, defaultMainPrompt } from './defaultPrompts';
import { alertError, alertNormal, alertSelect } from '../alert';
import type { NAISettings } from '../process/models/nai';
import { prebuiltNAIpresets, prebuiltPresets } from '../process/templates/templates';
import { defaultColorScheme, type ColorScheme } from '../gui/colorscheme';
import type { PromptItem, PromptSettings } from '../process/prompt';
import type { OobaChatCompletionRequestParams } from '../model/ooba';
import { type HypaV3Settings, type HypaV3Preset, createHypaV3Preset } from '../process/memory/hypav3'

export let appVer = "159.0.0"
export let webAppSubVer = ''


export function setDatabase(data:Database){
    if(checkNullish(data.characters)){
        data.characters = []
    }
    if(checkNullish(data.apiType)){
        data.apiType = 'gpt35_0301'
    }
    if(checkNullish(data.openAIKey)){
        data.openAIKey = ''
    }
    if(checkNullish(data.mainPrompt)){
        data.mainPrompt = defaultMainPrompt
    }
    if(checkNullish(data.jailbreak)){
        data.jailbreak = defaultJailbreak
    }
    if(checkNullish(data.globalNote)){
        data.globalNote = ``
    }
    if(checkNullish(data.temperature)){
        data.temperature = 80
    }
    if(checkNullish(data.maxContext)){
        data.maxContext = 4000
    }
    if(checkNullish(data.maxResponse)){
        data.maxResponse = 500
    }
    if(checkNullish(data.frequencyPenalty)){
        data.frequencyPenalty = 70
    }
    if(checkNullish(data.PresensePenalty)){
        data.PresensePenalty = 70
    }
    if(checkNullish(data.aiModel)){
        data.aiModel = 'gpt35_0301'
    }
    if(checkNullish(data.jailbreakToggle)){
        data.jailbreakToggle = false
    }
    if(checkNullish(data.formatingOrder)){
        data.formatingOrder = ['main','description', 'personaPrompt','chats','lastChat','jailbreak','lorebook', 'globalNote', 'authorNote']
    }
    if(checkNullish(data.loreBookDepth)){
        data.loreBookDepth = 5
    }
    if(checkNullish(data.loreBookToken)){
        data.loreBookToken = 800
    }
    if(checkNullish(data.username)){
        data.username = 'User'
    }
    if(checkNullish(data.userIcon)){
        data.userIcon = ''
    }
    if(checkNullish(data.additionalPrompt)){
        data.additionalPrompt = 'The assistant must act as {{char}}. user is {{user}}.'
    }
    if(checkNullish(data.descriptionPrefix)){
        data.descriptionPrefix = 'description of {{char}}: '
    }
    if(checkNullish(data.forceReplaceUrl)){
        data.forceReplaceUrl = ''
    }
    if(checkNullish(data.forceReplaceUrl2)){
        data.forceReplaceUrl2 = ''
    }
    if(checkNullish(data.language)){
        data.language = 'en'
    }
    if(checkNullish(data.swipe)){
        data.swipe = true
    }
    if(checkNullish(data.translator)){
        data.translator = ''
    }
    if(checkNullish(data.translatorMaxResponse)){
        data.translatorMaxResponse = 1000
    }
    if(checkNullish(data.currentPluginProvider)){
        data.currentPluginProvider = ''
    }
    if(checkNullish(data.plugins)){
        data.plugins = []
    }
    if(checkNullish(data.zoomsize)){
        data.zoomsize = 100
    }
    if(checkNullish(data.lastup)){
        data.lastup = ''
    }
    if(checkNullish(data.customBackground)){
        data.customBackground = ''
    }
    if(checkNullish(data.textgenWebUIStreamURL)){
        data.textgenWebUIStreamURL = 'wss://localhost/api/'
    }
    if(checkNullish(data.textgenWebUIBlockingURL)){
        data.textgenWebUIBlockingURL = 'https://localhost/api/'
    }
    if(checkNullish(data.autoTranslate)){
        data.autoTranslate = false
    }
    if(checkNullish(data.fullScreen)){
        data.fullScreen = false
    }
    if(checkNullish(data.playMessage)){
        data.playMessage = false
    }
    if(checkNullish(data.iconsize)){
        data.iconsize = 100
    }
    if(checkNullish(data.theme)){
        data.theme = ''
    }
    if(checkNullish(data.subModel)){
        data.subModel = 'gpt35_0301'
    }
    if(checkNullish(data.timeOut)){
        data.timeOut = 120
    }
    if(checkNullish(data.waifuWidth)){
        data.waifuWidth = 100
    }
    if(checkNullish(data.waifuWidth2)){
        data.waifuWidth2 = 100
    }
    if(checkNullish(data.emotionPrompt)){
        data.emotionPrompt = ""
    }
    if(checkNullish(data.requester)){
        data.requester = "new"
    }
    if(checkNullish(data.proxyKey)){
        data.proxyKey = ""
    }
    if(checkNullish(data.botPresets)){
        let defaultPreset = presetTemplate
        defaultPreset.name = "Default"
        data.botPresets = [defaultPreset]
    }
    if(checkNullish(data.botPresetsId)){
        data.botPresetsId = 0
    }
    if(checkNullish(data.sdProvider)){
        data.sdProvider = ''
    }
    if(checkNullish(data.runpodKey)){
        data.runpodKey = ''
    }
    if(checkNullish(data.webUiUrl)){
        data.webUiUrl = 'http://127.0.0.1:7860/'
    }
    if(checkNullish(data.sdSteps)){
        data.sdSteps = 30
    }
    if(checkNullish(data.sdCFG)){
        data.sdCFG = 7
    }
    if(checkNullish(data.NAIImgUrl)){
        data.NAIImgUrl = 'https://image.novelai.net/ai/generate-image'
    }
    if(checkNullish(data.NAIApiKey)){
        data.NAIApiKey = ''
    }
    if(checkNullish(data.NAIImgModel)){
        data.NAIImgModel = 'nai-diffusion-3'
    }
    if(checkNullish(data.NAII2I)){
        data.NAII2I = false
    }
    if(checkNullish(data.NAIREF)){
        data.NAIREF = false
    }
    if(checkNullish(data.textTheme)){
        data.textTheme = "standard"
    }
    if(checkNullish(data.emotionPrompt2)){
        data.emotionPrompt2 = ""
    }
    if(checkNullish(data.requestRetrys)){
        data.requestRetrys = 2
    }
    if(checkNullish(data.useSayNothing)){
        data.useSayNothing = true
    }
    if(checkNullish(data.bias)){
        data.bias = []
    }
    if(checkNullish(data.requestmet)){
        data.requestmet = 'normal'
    }
    if(checkNullish(data.requestproxy)){
        data.requestproxy = ''
    }
    if(checkNullish(data.showUnrecommended)){
        data.showUnrecommended = false
    }
    if(checkNullish(data.elevenLabKey)){
        data.elevenLabKey = ''
    }
    if(checkNullish(data.voicevoxUrl)){
        data.voicevoxUrl = ''
    }
    if(checkNullish(data.supaMemoryPrompt)){
        data.supaMemoryPrompt = ''
    }
    if(checkNullish(data.showMemoryLimit)){
        data.showMemoryLimit = false
    }
    if(checkNullish(data.supaMemoryKey)){
        data.supaMemoryKey = ""
    }
    if(checkNullish(data.hypaMemoryKey)){
        data.hypaMemoryKey = ""
    }
    if(checkNullish(data.supaModelType)){
        data.supaModelType = "none"
    }
    if(checkNullish(data.askRemoval)){
        data.askRemoval = true
    }
    if(checkNullish(data.sdConfig)){
        data.sdConfig = {
            width:512,
            height:512,
            sampler_name:"Euler a",
            script_name:"",
            denoising_strength:0.7,
            enable_hr:false,
            hr_scale:1.25,
            hr_upscaler:"Latent"
        }
    }
    if(checkNullish(data.NAIImgConfig)){
        data.NAIImgConfig = {
            width:512,
            height:768,
            sampler:"k_dpmpp_sde",
            noise_schedule:"native",
            steps:28,
            scale:5,
            cfg_rescale: 0,
            sm:true,
            sm_dyn:false,
            noise:0.0,
            strength:0.6,
            image:"",
            refimage:"",
            InfoExtracted:1,
            RefStrength:0.4,
            //add 4
            autoSmea:false,
            legacy_uc:false,
            use_coords:false,
            v4_prompt:{
                caption:{
                    base_caption:'',
                    char_captions:[]
                },
                use_coords:false,
                use_order:true
            },
            v4_negative_prompt:{
                caption:{
                    base_caption:'',
                    char_captions:[]
                },
                legacy_uc:false,
            }
        }
    }
    //add NAI v4 (사용중인 사람용 추가 DB Init)
    if(checkNullish(data.NAIImgConfig.v4_prompt)){
        data.NAIImgConfig.autoSmea = false;
        data.NAIImgConfig.use_coords = false;
        data.NAIImgConfig.legacy_uc = false;
        data.NAIImgConfig.v4_prompt = {
            caption:{
                base_caption:"",
                char_captions:[]
            },
            use_coords:false,
            use_order:true
        };
        data.NAIImgConfig.v4_negative_prompt = {
            caption:{
                base_caption:"",
                char_captions:[]
            },
            legacy_uc:false,
        };
    }
    if(checkNullish(data.customTextTheme)){
        data.customTextTheme = {
            FontColorStandard: "#f8f8f2",
            FontColorBold: "#f8f8f2",
            FontColorItalic: "#8C8D93",
            FontColorItalicBold: "#8C8D93",
            FontColorQuote1: '#8BE9FD',
            FontColorQuote2: '#FFB86C'
        }
    }
    if(checkNullish(data.hordeConfig)){
        data.hordeConfig = {
            apiKey: "",
            model: "",
            softPrompt: ""
        }
    }
    if(checkNullish(data.novelai)){
        data.novelai = {
            token: "",
            model: "clio-v1",
        }
    }
    if(checkNullish(data.loreBook)){
        data.loreBookPage = 0
        data.loreBook = [{
            name: "My First LoreBook",
            data: []
        }]
    }
    if(checkNullish(data.loreBookPage) || data.loreBook.length < data.loreBookPage){
        data.loreBookPage = 0
    }
    data.globalscript ??= []
    data.sendWithEnter ??= true
    data.autoSuggestPrompt ??= defaultAutoSuggestPrompt
    data.autoSuggestPrefix ??= ""
    data.OAIPrediction ??= ''
    data.autoSuggestClean ??= true
    data.imageCompression ??= true
    if(!data.formatingOrder.includes('personaPrompt')){
        data.formatingOrder.splice(data.formatingOrder.indexOf('main'),0,'personaPrompt')
    }
    data.selectedPersona ??= 0
    data.personaPrompt ??= ''
    data.personas ??= [{
        name: data.username,
        personaPrompt: "",
        icon: data.userIcon,
        largePortrait: false
    }]
    data.classicMaxWidth ??= false
    data.ooba ??= safeStructuredClone(defaultOoba)
    data.ainconfig ??= safeStructuredClone(defaultAIN)
    data.openrouterKey ??= ''
    data.openrouterRequestModel ??= 'openai/gpt-3.5-turbo'
    data.toggleConfirmRecommendedPreset ??= true
    data.officialplugins ??= {}
    data.NAIsettings ??= safeStructuredClone(prebuiltNAIpresets)
    data.assetWidth ??= -1
    data.animationSpeed ??= 0.4
    data.colorScheme ??= safeStructuredClone(defaultColorScheme)
    data.colorSchemeName ??= 'default'
    data.NAIsettings.starter ??= ""
    data.hypaModel ??= 'MiniLM'
    data.mancerHeader ??= ''
    data.emotionProcesser ??= 'submodel'
    data.translatorType ??= 'google'
    data.htmlTranslation ??= false
    data.deeplOptions ??= {
        key:'',
        freeApi: false
    }
    data.deeplXOptions ??= {
        url:'',
        token:''
    } 
    data.NAIadventure ??= false
    data.NAIappendName ??= true
    data.NAIsettings.cfg_scale ??= 1
    data.NAIsettings.mirostat_tau ??= 0
    data.NAIsettings.mirostat_lr ??= 1
    data.autofillRequestUrl ??= true
    data.customProxyRequestModel ??= ''
    data.generationSeed ??= -1
    data.newOAIHandle ??= true
    data.gptVisionQuality ??= 'low'
    data.huggingfaceKey ??= ''
    data.fishSpeechKey ??= ''
    data.statistics ??= {}
    data.presetRegex ??= []
    data.reverseProxyOobaArgs ??= {
        mode: 'instruct'
    }
    data.top_p ??= 1
    if(typeof(data.top_p) !== 'number'){
        //idk why type changes, but it does so this is a fix
        data.top_p = 1
    }
    //@ts-ignore
    data.google ??= {}
    data.google.accessToken ??= ''
    data.google.projectId ??= ''
    data.genTime ??= 1
    data.promptSettings ??= {
        assistantPrefill: '',
        postEndInnerFormat: '',
        sendChatAsSystem: false,
        sendName: false,
        utilOverride: false,
        customChainOfThought: false,
        maxThoughtTagDepth: -1
    }
    data.keiServerURL ??= ''
    data.top_k ??= 0
    data.promptSettings.maxThoughtTagDepth ??= -1
    data.openrouterFallback ??= true
    data.openrouterMiddleOut ??= false
    data.removePunctuationHypa ??= true
    data.memoryLimitThickness ??= 1
    data.modules ??= []
    data.enabledModules ??= []
    data.additionalParams ??= []
    data.heightMode ??= 'normal'
    data.antiClaudeOverload ??= false
    data.maxSupaChunkSize ??= 1200
    data.ollamaURL ??= ''
    data.ollamaModel ??= ''
    data.autoContinueChat ??= false
    data.autoContinueMinTokens ??= 0
    data.repetition_penalty ??= 1
    data.min_p ??= 0
    data.top_a ??= 0
    data.customTokenizer ??= 'tik'
    data.instructChatTemplate ??= "chatml"
    data.openrouterProvider ??= ''
    data.useInstructPrompt ??= false
    data.hanuraiEnable ??= false
    data.hanuraiSplit ??= false
    data.hanuraiTokens ??= 1000
    data.textAreaSize ??= 0
    data.sideBarSize ??= 0
    data.textAreaTextSize ??= 0
    data.combineTranslation ??= false
    data.customPromptTemplateToggle ??= ''
    data.globalChatVariables ??= {}
    data.templateDefaultVariables ??= ''
    data.hypaAllocatedTokens ??= 3000
    data.hypaChunkSize ??= 3000
    data.dallEQuality ??= 'standard'
    data.customTextTheme.FontColorQuote1 ??= '#8BE9FD'
    data.customTextTheme.FontColorQuote2 ??= '#FFB86C'
    data.font ??= 'default'
    data.customFont ??= ''
    data.lineHeight ??= 1.25
    data.stabilityModel ??= 'sd3-large'
    data.stabllityStyle ??= ''
    data.legacyTranslation ??= false
    data.comfyUiUrl ??= 'http://localhost:8188'
    data.comfyConfig ??= {
        workflow: '',
        posNodeID: '',
        posInputName: 'text',
        negNodeID: '',
        negInputName: 'text',
        timeout: 30
    }
    data.hideApiKey ??= true
    data.unformatQuotes ??= false
    data.ttsAutoSpeech ??= false
    data.translatorInputLanguage ??= 'auto'
    data.falModel ??= 'fal-ai/flux/dev'
    data.falLoraScale ??= 1
    data.customCSS ??= ''
    data.strictJsonSchema ??= true
    data.statics ??= {
        messages: 0,
        imports: 0
    }
    data.customQuotes ??= false
    data.customQuotesData ??= ['“','”','‘','’']
    data.groupOtherBotRole ??= 'user'
    data.customGUI ??= ''
    data.customAPIFormat ??= LLMFormat.OpenAICompatible
    data.systemContentReplacement ??= `system: {{slot}}`
    data.systemRoleReplacement ??= 'user'
    data.vertexAccessToken ??= ''
    data.vertexAccessTokenExpires ??= 0
    data.vertexClientEmail ??= ''
    data.vertexPrivateKey ??= ''
    data.seperateParametersEnabled ??= false
    data.seperateParameters ??= {
        memory: {},
        emotion: {},
        translate: {},
        otherAx: {}
    }
    data.customFlags ??= []
    data.enableCustomFlags ??= false
    data.assetMaxDifference ??= 4
    data.showSavingIcon ??= false
    data.banCharacterset ??= []
    data.showPromptComparison ??= false
    data.checkCorruption ??= true
    data.OaiCompAPIKeys ??= {}
    data.reasoningEffort ??= 0
    data.hypaV3Presets ??= [
        createHypaV3Preset("Default", {
            summarizationPrompt: data.supaMemoryPrompt ? data.supaMemoryPrompt : "",
            ...data.hypaV3Settings
        })
    ]
    if (data.hypaV3Presets.length > 0) {
        data.hypaV3Presets = data.hypaV3Presets.map((preset, i) =>
            createHypaV3Preset(
                preset.name || `Preset ${i + 1}`,
                preset.settings || {}
            )
        )
    }
    data.hypaV3PresetId ??= 0
    data.returnCSSError ??= true
    data.useExperimentalGoogleTranslator ??= false
    if(data.antiClaudeOverload){ //migration
        data.antiClaudeOverload = false
        data.antiServerOverloads = true
    }
    data.hypaCustomSettings = {
        url: data.hypaCustomSettings?.url ?? "",
        key: data.hypaCustomSettings?.key ?? "",
        model: data.hypaCustomSettings?.model ?? ""     
    }
    data.doNotChangeSeperateModels ??= false
    data.modelTools ??= []
    data.hotkeys ??= structuredClone(defaultHotkeys)
    data.fallbackModels ??= {
        memory: [],
        emotion: [],
        translate: [],
        otherAx: [],
        model: []
    }
    data.fallbackModels = {
        model: data.fallbackModels.model.filter((v) => v !== ''),
        memory: data.fallbackModels.memory.filter((v) => v !== ''),
        emotion: data.fallbackModels.emotion.filter((v) => v !== ''),
        translate: data.fallbackModels.translate.filter((v) => v !== ''),
        otherAx: data.fallbackModels.otherAx.filter((v) => v !== '')
    }
    data.customModels ??= []
    changeLanguage(data.language)
    setDatabaseLite(data)
}

export function setDatabaseLite(data:Database){
    DBState.db = data
}

interface getDatabaseOptions{
    snapshot?:boolean
}

export function getDatabase(options:getDatabaseOptions = {}):Database{
    if(options.snapshot){
        return $state.snapshot(DBState.db) as Database
    }
    return DBState.db as Database
}

export function getCurrentCharacter(options:getDatabaseOptions = {}):character|groupChat{
    const db = getDatabase(options)
    if(!db.characters){
        db.characters = []
    }
    const char = db.characters?.[get(selectedCharID)]
    return char
}

export function setCurrentCharacter(char:character|groupChat){
    if(!DBState.db.characters){
        DBState.db.characters = []
    }
    DBState.db.characters[get(selectedCharID)] = char
}

export function getCharacterByIndex(index:number,options:getDatabaseOptions = {}):character|groupChat{
    const db = getDatabase(options)
    if(!db.characters){
        db.characters = []
    }
    const char = db.characters?.[index]
    return char
}

export function setCharacterByIndex(index:number,char:character|groupChat){
    if(!DBState.db.characters){
        DBState.db.characters = []
    }
    DBState.db.characters[index] = char
}

export function getCurrentChat(){
    const char = getCurrentCharacter()
    return char?.chats[char.chatPage]
}

export function setCurrentChat(chat:Chat){
    const char = getCurrentCharacter()
    char.chats[char.chatPage] = chat
    setCurrentCharacter(char)
}

export interface Database{
    characters: (character|groupChat)[],
    apiType: string
    forceReplaceUrl2:string
    openAIKey: string
    proxyKey:string
    mainPrompt: string
    jailbreak: string
    globalNote:string
    temperature: number
    askRemoval:boolean
    maxContext: number
    maxResponse: number
    frequencyPenalty: number
    PresensePenalty: number
    formatingOrder: FormatingOrderItem[]
    aiModel: string
    jailbreakToggle:boolean
    loreBookDepth: number
    loreBookToken: number,
    cipherChat: boolean,
    loreBook: {
        name:string
        data:loreBook[]
    }[]
    loreBookPage: number
    supaMemoryPrompt: string
    username: string
    userIcon: string
    additionalPrompt: string
    descriptionPrefix: string
    forceReplaceUrl: string
    language: string
    translator: string
    plugins: RisuPlugin[]
    officialplugins: {
        automark?: boolean
        romanizer?: boolean
        metrica?: boolean
        oaiFix?: boolean
        oaiFixEmdash?: boolean
        oaiFixLetters?: boolean
    }
    currentPluginProvider: string
    zoomsize:number
    lastup:string
    customBackground:string
    textgenWebUIStreamURL:string
    textgenWebUIBlockingURL:string
    autoTranslate: boolean
    fullScreen:boolean
    playMessage:boolean
    iconsize:number
    theme: string
    subModel:string
    timeOut:number
    emotionPrompt: string,
    requester:string
    formatversion:number
    waifuWidth:number
    waifuWidth2:number
    botPresets:botPreset[]
    botPresetsId:number
    sdProvider: string
    webUiUrl:string
    sdSteps:number
    sdCFG:number
    sdConfig:sdConfig
    NAIImgUrl:string
    NAIApiKey:string
    NAIImgModel:string
    NAII2I:boolean
    NAIREF:boolean
    NAIImgConfig:NAIImgConfig
    ttsAutoSpeech?:boolean
    runpodKey:string
    promptPreprocess:boolean
    bias: [string, number][]
    swipe:boolean
    instantRemove:boolean
    textTheme: string
    customTextTheme: {
        FontColorStandard: string,
        FontColorBold : string,
        FontColorItalic : string,
        FontColorItalicBold : string,
        FontColorQuote1 : string,
        FontColorQuote2 : string
    }
    requestRetrys:number
    emotionPrompt2:string
    useSayNothing:boolean
    didFirstSetup: boolean
    requestmet: string
    requestproxy: string
    showUnrecommended:boolean
    elevenLabKey:string
    voicevoxUrl:string
    useExperimental:boolean
    showMemoryLimit:boolean
    roundIcons:boolean
    useStreaming:boolean
    palmAPI:string,
    supaMemoryKey:string
    hypaMemoryKey:string
    supaModelType:string
    textScreenColor?:string
    textBorder?:boolean
    textScreenRounded?:boolean
    textScreenBorder?:string
    characterOrder:(string|folder)[]
    hordeConfig:hordeConfig,
    toggleConfirmRecommendedPreset:boolean,
    novelai:{
        token:string,
        model:string
    }
    globalscript: customscript[],
    sendWithEnter:boolean
    fixedChatTextarea:boolean
    clickToEdit: boolean
    koboldURL:string
    advancedBotSettings:boolean
    useAutoSuggestions:boolean
    autoSuggestPrompt:string
    autoSuggestPrefix:string
    autoSuggestClean:boolean
    claudeAPIKey:string,
    useChatCopy:boolean,
    novellistAPI:string,
    useAutoTranslateInput:boolean
    imageCompression:boolean
    account?:{
        token:string
        id:string,
        data: {
            refresh_token?:string,
            access_token?:string
            expires_in?: number
        }
        useSync?:boolean
        kei?:boolean
    },
    classicMaxWidth: boolean,
    useChatSticker:boolean,
    useAdditionalAssetsPreview:boolean,
    usePlainFetch:boolean
    hypaMemory:boolean
    hypav2:boolean
    memoryAlgorithmType:string // To enable new memory module/algorithms 
    proxyRequestModel:string
    ooba:OobaSettings
    ainconfig: AINsettings
    personaPrompt:string
    openrouterRequestModel:string
    openrouterKey:string
    openrouterMiddleOut:boolean
    openrouterFallback:boolean
    selectedPersona:number
    personas:{
        personaPrompt:string
        name:string
        icon:string
        largePortrait?:boolean
        id?:string
    }[]
    assetWidth:number
    animationSpeed:number
    botSettingAtStart:false
    NAIsettings:NAISettings
    hideRealm:boolean
    colorScheme:ColorScheme
    colorSchemeName:string
    promptTemplate?:PromptItem[]
    forceProxyAsOpenAI?:boolean
    hypaModel:HypaModel
    saveTime?:number
    mancerHeader:string
    emotionProcesser:'submodel'|'embedding',
    showMenuChatList?:boolean,
    translatorType:'google'|'deepl'|'none'|'llm'|'deeplX'|'bergamot',
    translatorInputLanguage?:string
    htmlTranslation?:boolean,
    NAIadventure?:boolean,
    NAIappendName?:boolean,
    deeplOptions:{
        key:string,
        freeApi:boolean
    }
    deeplXOptions:{
        url:string,
        token:string    
    }
    localStopStrings?:string[]
    autofillRequestUrl:boolean
    customProxyRequestModel:string
    generationSeed:number
    newOAIHandle:boolean
    putUserOpen: boolean
    inlayImage:boolean
    gptVisionQuality:string
    reverseProxyOobaMode:boolean
    reverseProxyOobaArgs: OobaChatCompletionRequestParams
    tpo?:boolean
    automark?:boolean
    huggingfaceKey:string
    fishSpeechKey:string
    allowAllExtentionFiles?:boolean
    translatorPrompt:string
    translatorMaxResponse:number
    top_p: number,
    google: {
        accessToken: string
        projectId: string
    }
    mistralKey?:string
    chainOfThought?:boolean
    genTime:number
    promptSettings: PromptSettings
    keiServerURL:string
    statistics: {
        newYear2024?: {
            messages: number
            chats: number
        }
    },
    top_k:number
    repetition_penalty:number
    min_p:number
    top_a:number
    claudeAws:boolean
    lastPatchNoteCheckVersion?:string,
    removePunctuationHypa?:boolean
    memoryLimitThickness?:number
    modules: RisuModule[]
    enabledModules: string[]
    sideMenuRerollButton?:boolean
    requestInfoInsideChat?:boolean
    additionalParams:[string, string][]
    heightMode:string
    useAdvancedEditor:boolean
    noWaitForTranslate:boolean
    antiClaudeOverload:boolean
    maxSupaChunkSize:number
    ollamaURL:string
    ollamaModel:string
    autoContinueChat:boolean
    autoContinueMinTokens:number
    removeIncompleteResponse:boolean
    customTokenizer:string
    instructChatTemplate:string
    JinjaTemplate:string
    openrouterProvider:string
    useInstructPrompt:boolean
    hanuraiTokens:number
    hanuraiSplit:boolean
    hanuraiEnable:boolean
    textAreaSize:number
    sideBarSize:number
    textAreaTextSize:number
    combineTranslation:boolean
    dynamicAssets:boolean
    dynamicAssetsEditDisplay:boolean
    customPromptTemplateToggle:string
    globalChatVariables:{[key:string]:string}
    templateDefaultVariables:string
    hypaAllocatedTokens:number
    hypaChunkSize:number
    cohereAPIKey:string
    goCharacterOnImport:boolean
    dallEQuality:string
    font: string
    customFont: string
    lineHeight: number
    stabilityModel: string
    stabilityKey: string
    stabllityStyle: string
    legacyTranslation: boolean
    comfyConfig: ComfyConfig
    comfyUiUrl: string
    useLegacyGUI: boolean
    claudeCachingExperimental: boolean
    hideApiKey: boolean
    unformatQuotes: boolean
    enableDevTools: boolean
    falToken: string
    falModel: string
    falLora: string
    falLoraName: string
    falLoraScale: number
    moduleIntergration: string
    customCSS: string
    betaMobileGUI:boolean
    jsonSchemaEnabled:boolean
    jsonSchema:string
    strictJsonSchema:boolean
    extractJson:string
    ai21Key:string
    statics: {
        messages: number
        imports: number
    }
    customQuotes:boolean
    customQuotesData?:[string, string, string, string]
    groupTemplate?:string
    groupOtherBotRole?:string
    customGUI:string
    guiHTML:string
    logShare:boolean
    OAIPrediction:string
    customAPIFormat:LLMFormat
    systemContentReplacement:string
    systemRoleReplacement:'user'|'assistant'
    vertexPrivateKey: string
    vertexClientEmail: string
    vertexAccessToken: string
    vertexAccessTokenExpires: number
    seperateParametersEnabled:boolean
    seperateParameters:{
        memory: SeparateParameters,
        emotion: SeparateParameters,
        translate: SeparateParameters,
        otherAx: SeparateParameters
    }
    translateBeforeHTMLFormatting:boolean
    autoTranslateCachedOnly:boolean
    lightningRealmImport:boolean
    notification: boolean
    customFlags: LLMFlags[]
    enableCustomFlags: boolean
    googleClaudeTokenizing: boolean
    presetChain: string
    legacyMediaFindings?:boolean
    geminiStream?:boolean
    assetMaxDifference:number
    menuSideBar:boolean
    pluginV2: RisuPlugin[]
    showSavingIcon:boolean
    presetRegex: customscript[]
    banCharacterset:string[]
    showPromptComparison:boolean
    checkCorruption:boolean
    hypaV3:boolean
    hypaV3Settings: HypaV3Settings // legacy
    hypaV3Presets: HypaV3Preset[]
    hypaV3PresetId: number
    showMenuHypaMemoryModal:boolean
    OaiCompAPIKeys: {[key:string]:string}
    inlayErrorResponse:boolean
    reasoningEffort:number
    bulkEnabling:boolean
    showTranslationLoading: boolean
    showDeprecatedTriggerV1:boolean
    returnCSSError:boolean
    useExperimentalGoogleTranslator:boolean
    thinkingTokens: number
    antiServerOverloads: boolean
    hypaCustomSettings: {
        url: string,
        key: string,
        model: string,       
    },
    localActivationInGlobalLorebook: boolean
    showFolderName: boolean
    automaticCachePoint: boolean
    chatCompression: boolean
    claudeRetrivalCaching: boolean
    outputImageModal: boolean
    playMessageOnTranslateEnd:boolean
    seperateModelsForAxModels:boolean
    seperateModels:{
        memory: string
        emotion: string
        translate: string
        otherAx: string
    }
    doNotChangeSeperateModels:boolean
    modelTools: string[]
    hotkeys:Hotkey[]
    fallbackModels: {
        memory: string[],
        emotion: string[],
        translate: string[],
        otherAx: string[]
        model: string[]
    }
    doNotChangeFallbackModels: boolean
    fallbackWhenBlankResponse: boolean
    customModels: {
        id: string
        internalId: string
        url: string
        format: LLMFormat
        tokenizer: LLMTokenizer
        key: string
        name: string
        params: string
        flags: LLMFlags[]
    }[]
    igpPrompt:string
    useTokenizerCaching:boolean
<<<<<<< HEAD
=======
    showMenuHypaMemoryModal:boolean
    promptInfoInsideChat:boolean
    promptTextInfoInsideChat:boolean
>>>>>>> f9f0b5dd
}

interface SeparateParameters{
    temperature?:number
    top_k?:number
    repetition_penalty?:number
    min_p?:number
    top_a?:number
    top_p?:number
    frequency_penalty?:number
    presence_penalty?:number
    reasoning_effort?:number
    thinking_tokens?:number
    outputImageModal?:boolean
}

type OutputModal = 'image'|'audio'|'video'

export interface customscript{
    comment: string;
    in:string
    out:string
    type:string
    flag?:string
    ableFlag?:boolean

}

export type triggerscript = triggerscriptMain

export interface loreBook{
    key:string
    secondkey:string
    insertorder: number
    comment: string
    content: string
    mode: 'multiple'|'constant'|'normal'|'child',
    alwaysActive: boolean
    selective:boolean
    extentions?:{
        risu_case_sensitive:boolean
    }
    activationPercent?:number
    loreCache?:{
        key:string
        data:string[]
    },
    useRegex?:boolean
    bookVersion?:number
    id?:string
}

export interface character{
    type?:"character"
    name:string
    image?:string
    firstMessage:string
    desc:string
    notes:string
    chats:Chat[]
    chatFolders: ChatFolder[]
    chatPage: number
    viewScreen: 'emotion'|'none'|'imggen'|'vn',
    bias: [string, number][]
    emotionImages: [string, string][]
    globalLore: loreBook[]
    chaId: string
    sdData: [string, string][]
    newGenData?: {
        prompt: string,
        negative: string,
        instructions: string,
        emotionInstructions: string,
    }
    customscript: customscript[]
    triggerscript: triggerscript[]
    utilityBot: boolean
    exampleMessage:string
    removedQuotes?:boolean
    creatorNotes:string
    systemPrompt:string
    postHistoryInstructions:string
    alternateGreetings:string[]
    tags:string[]
    creator:string
    characterVersion: string
    personality:string
    scenario:string
    firstMsgIndex:number
    loreSettings?:loreSettings
    loreExt?:any
    additionalData?: {
        tag?:string[]
        creator?:string
        character_version?:string
    }
    ttsMode?:string
    ttsSpeech?:string
    voicevoxConfig?:{
        speaker?: string
        SPEED_SCALE?: number
        PITCH_SCALE?: number
        INTONATION_SCALE?: number
        VOLUME_SCALE?: number
    }
    naittsConfig?:{
        customvoice?: boolean
        voice?: string
        version?: string
    }
    gptSoVitsConfig?:{
        url?:string
        use_auto_path?:boolean
        ref_audio_path?:string
        use_long_audio?:boolean
        ref_audio_data?: {
            fileName:string
            assetId:string
        }
        volume?:number
        text_lang?: "auto" | "auto_yue" | "en" | "zh" | "ja" | "yue" | "ko" | "all_zh" | "all_ja" | "all_yue" | "all_ko"
        text?:string
        use_prompt?:boolean
        prompt?:string | null
        prompt_lang?: "auto" | "auto_yue" | "en" | "zh" | "ja" | "yue" | "ko" | "all_zh" | "all_ja" | "all_yue" | "all_ko"
        top_p?:number
        temperature?:number
        speed?:number
        top_k?:number
        text_split_method?: "cut0" | "cut1" | "cut2" | "cut3" | "cut4" | "cut5"
    }
    fishSpeechConfig?:{
        model?: {
            _id:string
            title:string
            description:string
        },
        chunk_length:number,
        normalize:boolean,
        
    }
    supaMemory?:boolean
    additionalAssets?:[string, string, string][]
    ttsReadOnlyQuoted?:boolean
    replaceGlobalNote:string
    backgroundHTML?:string
    reloadKeys?:number
    backgroundCSS?:string
    license?:string
    private?:boolean
    additionalText:string
    oaiVoice?:string
    virtualscript?:string
    scriptstate?:{[key:string]:string|number|boolean}
    depth_prompt?: { depth: number, prompt: string }
    extentions?:{[key:string]:any}
    largePortrait?:boolean
    lorePlus?:boolean
    inlayViewScreen?:boolean
    hfTTS?: {
        model: string
        language: string
    },
    vits?: OnnxModelFiles
    realmId?:string
    imported?:boolean
    trashTime?:number
    nickname?:string
    source?:string[]
    group_only_greetings?:string[]
    creation_date?:number
    modification_date?:number
    ccAssets?: Array<{
        type: string
        uri: string
        name: string
        ext: string
    }>
    defaultVariables?:string
    lowLevelAccess?:boolean
    hideChatIcon?:boolean
    lastInteraction?:number
    translatorNote?:string
    doNotChangeSeperateModels?:boolean
}


export interface loreSettings{
    tokenBudget: number
    scanDepth:number
    recursiveScanning: boolean
    fullWordMatching?: boolean
}


export interface groupChat{ 
    type: 'group'
    image?:string
    firstMessage:string
    chats:Chat[]
    chatFolders: ChatFolder[]
    chatPage: number
    name:string
    viewScreen: 'single'|'multiple'|'none'|'emp',
    characters:string[]
    characterTalks:number[]
    characterActive:boolean[]
    globalLore: loreBook[]
    autoMode: boolean
    useCharacterLore :boolean
    emotionImages: [string, string][]
    customscript: customscript[],
    chaId: string
    alternateGreetings?: string[]
    creatorNotes?:string,
    removedQuotes?:boolean
    firstMsgIndex?:number,
    loreSettings?:loreSettings
    supaMemory?:boolean
    ttsMode?:string
    suggestMessages?:string[]
    orderByOrder?:boolean
    backgroundHTML?:string,
    reloadKeys?:number
    backgroundCSS?:string
    oneAtTime?:boolean
    virtualscript?:string
    lorePlus?:boolean
    trashTime?:number
    nickname?:string
    defaultVariables?:string
    lowLevelAccess?:boolean
    hideChatIcon?:boolean
    lastInteraction?:number

    //lazy hack for typechecking
    voicevoxConfig?:any
    ttsSpeech?:string
    naittsConfig?:any
    oaiVoice?:string
    hfTTS?: any
    vits?: OnnxModelFiles
    gptSoVitsConfig?:any
    fishSpeechConfig?:any
    ttsReadOnlyQuoted?:boolean
    exampleMessage?:string
    systemPrompt?:string
    replaceGlobalNote?:string
    additionalText?:string
    personality?:string
    scenario?:string
    translatorNote?:string
    additionalData?: any
    depth_prompt?: { depth: number, prompt: string }
    additionalAssets?:[string, string, string][]
    utilityBot?:boolean
    license?:string
    realmId:string
}

export interface botPreset{
    name?:string
    apiType?: string
    openAIKey?: string
    mainPrompt: string
    jailbreak: string
    globalNote:string
    temperature: number
    maxContext: number
    maxResponse: number
    frequencyPenalty: number
    PresensePenalty: number
    formatingOrder: FormatingOrderItem[]
    aiModel?: string
    subModel?:string
    currentPluginProvider?:string
    textgenWebUIStreamURL?:string
    textgenWebUIBlockingURL?:string
    forceReplaceUrl?:string
    forceReplaceUrl2?:string
    promptPreprocess: boolean,
    bias: [string, number][]
    proxyRequestModel?:string
    openrouterRequestModel?:string
    proxyKey?:string
    ooba: OobaSettings
    ainconfig: AINsettings
    koboldURL?: string
    NAISettings?: NAISettings
    autoSuggestPrompt?: string
    autoSuggestPrefix?: string
    autoSuggestClean?: boolean
    promptTemplate?:PromptItem[]
    NAIadventure?: boolean
    NAIappendName?: boolean
    localStopStrings?: string[]
    customProxyRequestModel?: string
    reverseProxyOobaArgs?: OobaChatCompletionRequestParams
    top_p?: number
    promptSettings?: PromptSettings
    repetition_penalty?:number
    min_p?:number
    top_a?:number
    openrouterProvider?:string
    useInstructPrompt?:boolean
    customPromptTemplateToggle?:string
    templateDefaultVariables?:string
    moduleIntergration?:string
    top_k?:number
    instructChatTemplate?:string
    JinjaTemplate?:string
    jsonSchemaEnabled?:boolean
    jsonSchema?:string
    strictJsonSchema?:boolean
    extractJson?:string
    groupTemplate?:string
    groupOtherBotRole?:string
    seperateParametersEnabled?:boolean
    seperateParameters?:{
        memory: SeparateParameters,
        emotion: SeparateParameters,
        translate: SeparateParameters,
        otherAx: SeparateParameters
    }
    customAPIFormat?:LLMFormat
    systemContentReplacement?: string
    systemRoleReplacement?: 'user'|'assistant'
    openAIPrediction?: string
    enableCustomFlags?: boolean
    customFlags?: LLMFlags[]
    image?:string
    regex?:customscript[]
    reasonEffort?:number
    thinkingTokens?:number
    outputImageModal?:boolean
    seperateModelsForAxModels?:boolean
    seperateModels?:{
        memory: string
        emotion: string
        translate: string
        otherAx: string
    }
    modelTools?:string[]
    fallbackModels?: {
        memory: string[],
        emotion: string[],
        translate: string[],
        otherAx: string[]
        model: string[]
    }
    fallbackWhenBlankResponse?: boolean
}


interface hordeConfig{
    apiKey:string
    model:string
    softPrompt:string
}

export interface folder{
    name:string
    data:string[]
    color:string
    id:string
    imgFile?:string
    img?:string
}


interface sdConfig{
    width:number
    height:number
    sampler_name:string
    script_name:string
    denoising_strength:number
    enable_hr:boolean
    hr_scale: number
    hr_upscaler:string
}

export interface NAIImgConfig{
    width:number,
    height:number,
    sampler:string,
    noise_schedule:string,
    steps:number,
    scale:number,
    cfg_rescale:number,
    sm:boolean,
    sm_dyn:boolean,
    noise:number,
    strength:number,
    image:string,
    refimage:string,
    InfoExtracted:number,
    RefStrength:number
    //add 4
    autoSmea:boolean,
    use_coords:boolean,
    legacy_uc: boolean,
    v4_prompt:NAIImgConfigV4Prompt,
    v4_negative_prompt:NAIImgConfigV4NegativePrompt,

}

//add 4
interface NAIImgConfigV4Prompt{
    caption: NAIImgConfigV4Caption,
    use_coords: boolean,
    use_order: boolean
}
//add 4
interface NAIImgConfigV4NegativePrompt{
    caption: NAIImgConfigV4Caption,
    legacy_uc: boolean
}
//add 4
interface NAIImgConfigV4Caption{
    base_caption: string,
    char_captions: NAIImgConfigV4CharCaption[]
}
//add 4
interface NAIImgConfigV4CharCaption{
    char_caption: string,
    centers:
        {
            x: number,
            y: number
        }[]
}

interface ComfyConfig{
    workflow:string,
    posNodeID: string,
    posInputName:string,
    negNodeID: string,
    negInputName:string,
    timeout: number
}

export type FormatingOrderItem = 'main'|'jailbreak'|'chats'|'lorebook'|'globalNote'|'authorNote'|'lastChat'|'description'|'postEverything'|'personaPrompt'

export interface Chat{
    message: Message[]
    note:string
    name:string
    localLore: loreBook[]
    sdData?:string
    supaMemoryData?:string
    hypaV2Data?:SerializableHypaV2Data
    lastMemory?:string
    suggestMessages?:string[]
    isStreaming?:boolean
    scriptstate?:{[key:string]:string|number|boolean}
    modules?:string[]
    id?:string
    bindedPersona?:string
    fmIndex?:number
    hypaV3Data?:SerializableHypaV3Data
    folderId?:string
    lastDate?:number
}

export interface ChatFolder{
    id:string
    name?:string
    color?:string
    folded:boolean
}

export interface Message{
    role: 'user'|'char'
    data: string
    saying?: string
    chatId?:string
    time?: number
    generationInfo?: MessageGenerationInfo
    promptInfo?: MessagePresetInfo
    name?:string
    otherUser?:boolean
}

export interface MessageGenerationInfo{
    model?: string
    generationId?: string
    inputTokens?: number
    outputTokens?: number
    maxContext?: number
}

export interface MessagePresetInfo{
    promptName?: string,
    promptToggles?: {key: string, value: string}[],
    promptText?: OpenAIChat[],
}

interface AINsettings{
    top_p: number,
    rep_pen: number,
    top_a: number,
    rep_pen_slope:number,
    rep_pen_range: number,
    typical_p:number
    badwords:string
    stoptokens:string
    top_k:number
}

export interface OobaSettings{
    max_new_tokens: number,
    do_sample: boolean,
    temperature: number,
    top_p: number,
    typical_p: number,
    repetition_penalty: number,
    encoder_repetition_penalty: number,
    top_k: number,
    min_length: number,
    no_repeat_ngram_size: number,
    num_beams: number,
    penalty_alpha: number,
    length_penalty: number,
    early_stopping: boolean,
    seed: number,
    add_bos_token: boolean,
    truncation_length: number,
    ban_eos_token: boolean,
    skip_special_tokens: boolean,
    top_a: number,
    tfs: number,
    epsilon_cutoff: number,
    eta_cutoff: number,
    formating:{
        header:string,
        systemPrefix:string,
        userPrefix:string,
        assistantPrefix:string
        seperator:string
        useName:boolean
    }
}


export const saveImage = saveImageGlobal

export const defaultAIN:AINsettings = {
    top_p: 0.7,
    rep_pen: 1.0625,
    top_a: 0.08,
    rep_pen_slope: 1.7,
    rep_pen_range: 1024,
    typical_p: 1.0,
    badwords: '',
    stoptokens: '',
    top_k: 140
}

export const defaultOoba:OobaSettings = {
    max_new_tokens: 180,
    do_sample: true,
    temperature: 0.7,
    top_p: 0.9,
    typical_p: 1,
    repetition_penalty: 1.15,
    encoder_repetition_penalty: 1,
    top_k: 20,
    min_length: 0,
    no_repeat_ngram_size: 0,
    num_beams: 1,
    penalty_alpha: 0,
    length_penalty: 1,
    early_stopping: false,
    seed: -1,
    add_bos_token: true,
    truncation_length: 4096,
    ban_eos_token: false,
    skip_special_tokens: true,
    top_a: 0,
    tfs: 1,
    epsilon_cutoff: 0,
    eta_cutoff: 0,
    formating:{
        header: "Below is an instruction that describes a task. Write a response that appropriately completes the request.",
        systemPrefix: "### Instruction:",
        userPrefix: "### Input:",
        assistantPrefix: "### Response:",
        seperator:"",
        useName:false,
    }
}


export const presetTemplate:botPreset = {
    name: "New Preset",
    apiType: "gpt35_0301",
    openAIKey: "",
    mainPrompt: defaultMainPrompt,
    jailbreak: defaultJailbreak,
    globalNote: "",
    temperature: 80,
    maxContext: 4000,
    maxResponse: 300,
    frequencyPenalty: 70,
    PresensePenalty: 70,
    formatingOrder: ['main', 'description', 'personaPrompt','chats','lastChat', 'jailbreak', 'lorebook', 'globalNote', 'authorNote'],
    aiModel: "gpt35_0301",
    subModel: "gpt35_0301",
    currentPluginProvider: "",
    textgenWebUIStreamURL: '',
    textgenWebUIBlockingURL: '',
    forceReplaceUrl: '',
    forceReplaceUrl2: '',
    promptPreprocess: false,
    proxyKey: '',
    bias: [],
    ooba: safeStructuredClone(defaultOoba),
    ainconfig: safeStructuredClone(defaultAIN),
    reverseProxyOobaArgs: {
        mode: 'instruct'
    },
    top_p: 1,
    useInstructPrompt: false,
}

const defaultSdData:[string,string][] = [
    ["always", "solo, 1girl"],
    ['negative', ''],
    ["|character\'s appearance", ''],
    ['current situation', ''],
    ['$character\'s pose', ''],
    ['$character\'s emotion', ''],
    ['current location', ''],
]

export const defaultSdDataFunc = () =>{
    return safeStructuredClone(defaultSdData)
}

export function saveCurrentPreset(){
    let db = getDatabase()
    let pres = db.botPresets
    pres[db.botPresetsId] = {
        name: pres[db.botPresetsId].name,
        apiType: db.apiType,
        openAIKey: db.openAIKey,
        mainPrompt:db.mainPrompt,
        jailbreak: db.jailbreak,
        globalNote: db.globalNote,
        temperature: db.temperature,
        maxContext: db.maxContext,
        maxResponse: db.maxResponse,
        frequencyPenalty: db.frequencyPenalty,
        PresensePenalty: db.PresensePenalty,
        formatingOrder: db.formatingOrder,
        aiModel: db.aiModel,
        subModel: db.subModel,
        currentPluginProvider: db.currentPluginProvider,
        textgenWebUIStreamURL: db.textgenWebUIStreamURL,
        textgenWebUIBlockingURL: db.textgenWebUIBlockingURL,
        forceReplaceUrl: db.forceReplaceUrl,
        forceReplaceUrl2: db.forceReplaceUrl2,
        promptPreprocess: db.promptPreprocess,
        bias: db.bias,
        koboldURL: db.koboldURL,
        proxyKey: db.proxyKey,
        ooba: safeStructuredClone(db.ooba),
        ainconfig: safeStructuredClone(db.ainconfig),
        proxyRequestModel: db.proxyRequestModel,
        openrouterRequestModel: db.openrouterRequestModel,
        NAISettings: safeStructuredClone(db.NAIsettings),
        promptTemplate: db.promptTemplate ?? null,
        NAIadventure: db.NAIadventure ?? false,
        NAIappendName: db.NAIappendName ?? false,
        localStopStrings: db.localStopStrings,
        autoSuggestPrompt: db.autoSuggestPrompt,
        customProxyRequestModel: db.customProxyRequestModel,
        reverseProxyOobaArgs: safeStructuredClone(db.reverseProxyOobaArgs) ?? null,
        top_p: db.top_p ?? 1,
        promptSettings: safeStructuredClone(db.promptSettings) ?? null,
        repetition_penalty: db.repetition_penalty,
        min_p: db.min_p,
        top_a: db.top_a,
        openrouterProvider: db.openrouterProvider,
        useInstructPrompt: db.useInstructPrompt,
        customPromptTemplateToggle: db.customPromptTemplateToggle ?? "",
        templateDefaultVariables: db.templateDefaultVariables ?? "",
        moduleIntergration: db.moduleIntergration ?? "",
        top_k: db.top_k,
        instructChatTemplate: db.instructChatTemplate,
        JinjaTemplate: db.JinjaTemplate ?? '',
        jsonSchemaEnabled:db.jsonSchemaEnabled??false,
        jsonSchema:db.jsonSchema ?? '',
        strictJsonSchema:db.strictJsonSchema ?? true,
        extractJson:db.extractJson ?? '',
        groupOtherBotRole: db.groupOtherBotRole ?? 'user',
        groupTemplate: db.groupTemplate ?? '',
        seperateParametersEnabled: db.seperateParametersEnabled ?? false,
        seperateParameters: safeStructuredClone(db.seperateParameters),
        openAIPrediction: db.OAIPrediction,
        customAPIFormat: safeStructuredClone(db.customAPIFormat),
        systemContentReplacement: db.systemContentReplacement,
        systemRoleReplacement: db.systemRoleReplacement,
        customFlags: safeStructuredClone(db.customFlags),
        enableCustomFlags: db.enableCustomFlags,
        regex: db.presetRegex,
        image: pres?.[db.botPresetsId]?.image ?? '',
        reasonEffort: db.reasoningEffort ?? 0,
        thinkingTokens: db.thinkingTokens ?? null,
        outputImageModal: db.outputImageModal ?? false,
        seperateModelsForAxModels: db.doNotChangeSeperateModels ? false : db.seperateModelsForAxModels ?? false,
        seperateModels: db.doNotChangeSeperateModels ? null : safeStructuredClone(db.seperateModels),
        modelTools: safeStructuredClone(db.modelTools),
        fallbackModels: safeStructuredClone(db.fallbackModels),
        fallbackWhenBlankResponse: db.fallbackWhenBlankResponse ?? false,
    }
    db.botPresets = pres
    setDatabase(db)
}

export function copyPreset(id:number){
    saveCurrentPreset()
    let db = getDatabase()
    let pres = db.botPresets
    const newPres = safeStructuredClone(pres[id])
    newPres.name += " Copy"
    db.botPresets.push(newPres)
    setDatabase(db)
}

export function changeToPreset(id =0, savecurrent = true){
    if(savecurrent){
        saveCurrentPreset()
    }
    let db = getDatabase()
    let pres = db.botPresets
    const newPres = pres[id]
    db.botPresetsId = id
    db = setPreset(db, newPres)
    setDatabase(db)
}

export function setPreset(db:Database, newPres: botPreset){
    db.apiType = newPres.apiType ?? db.apiType
    db.mainPrompt = newPres.mainPrompt ?? db.mainPrompt
    db.jailbreak = newPres.jailbreak ?? db.jailbreak
    db.globalNote = newPres.globalNote ?? db.globalNote
    db.temperature = newPres.temperature ?? db.temperature
    db.maxContext = newPres.maxContext ?? db.maxContext
    db.maxResponse = newPres.maxResponse ?? db.maxResponse
    db.frequencyPenalty = newPres.frequencyPenalty ?? db.frequencyPenalty
    db.PresensePenalty = newPres.PresensePenalty ?? db.PresensePenalty
    db.formatingOrder = newPres.formatingOrder ?? db.formatingOrder
    db.aiModel = newPres.aiModel ?? db.aiModel
    db.subModel = newPres.subModel ?? db.subModel
    db.currentPluginProvider = newPres.currentPluginProvider ?? db.currentPluginProvider
    db.textgenWebUIStreamURL = newPres.textgenWebUIStreamURL ?? db.textgenWebUIStreamURL
    db.textgenWebUIBlockingURL = newPres.textgenWebUIBlockingURL ?? db.textgenWebUIBlockingURL
    db.forceReplaceUrl = newPres.forceReplaceUrl ?? db.forceReplaceUrl
    db.promptPreprocess = newPres.promptPreprocess ?? db.promptPreprocess
    db.forceReplaceUrl2 = newPres.forceReplaceUrl2 ?? db.forceReplaceUrl2
    db.bias = newPres.bias ?? db.bias
    db.koboldURL = newPres.koboldURL ?? db.koboldURL
    db.proxyKey = newPres.proxyKey ?? db.proxyKey
    db.ooba = safeStructuredClone(newPres.ooba ?? db.ooba)
    db.ainconfig = safeStructuredClone(newPres.ainconfig ?? db.ainconfig)
    db.openrouterRequestModel = newPres.openrouterRequestModel ?? db.openrouterRequestModel
    db.proxyRequestModel = newPres.proxyRequestModel ?? db.proxyRequestModel
    db.NAIsettings = newPres.NAISettings ?? db.NAIsettings
    db.autoSuggestPrompt = newPres.autoSuggestPrompt ?? db.autoSuggestPrompt
    db.autoSuggestPrefix = newPres.autoSuggestPrefix ?? db.autoSuggestPrefix
    db.autoSuggestClean = newPres.autoSuggestClean ?? db.autoSuggestClean
    db.promptTemplate = newPres.promptTemplate
    db.NAIadventure = newPres.NAIadventure
    db.NAIappendName = newPres.NAIappendName
    db.NAIsettings.cfg_scale ??= 1
    db.NAIsettings.mirostat_tau ??= 0
    db.NAIsettings.mirostat_lr ??= 1
    db.localStopStrings = newPres.localStopStrings
    db.customProxyRequestModel = newPres.customProxyRequestModel ?? ''
    db.reverseProxyOobaArgs = safeStructuredClone(newPres.reverseProxyOobaArgs) ?? {
        mode: 'instruct'
    }
    db.top_p = newPres.top_p ?? 1
    //@ts-ignore //for legacy mistpings
    db.promptSettings = safeStructuredClone(newPres.promptSettings) ?? {
        assistantPrefill: '',
        postEndInnerFormat: '',
        sendChatAsSystem: false,
        sendName: false,
        utilOverride: false,
    }
    db.promptSettings.maxThoughtTagDepth ??= -1
    db.repetition_penalty = newPres.repetition_penalty
    db.min_p = newPres.min_p
    db.top_a = newPres.top_a
    db.openrouterProvider = newPres.openrouterProvider
    db.useInstructPrompt = newPres.useInstructPrompt ?? false
    db.customPromptTemplateToggle = newPres.customPromptTemplateToggle ?? ''
    db.templateDefaultVariables = newPres.templateDefaultVariables ?? ''
    db.moduleIntergration = newPres.moduleIntergration ?? ''
    db.top_k = newPres.top_k ?? db.top_k
    db.instructChatTemplate = newPres.instructChatTemplate ?? db.instructChatTemplate
    db.JinjaTemplate = newPres.JinjaTemplate ?? db.JinjaTemplate
    db.jsonSchemaEnabled = newPres.jsonSchemaEnabled ?? false
    db.jsonSchema = newPres.jsonSchema ?? ''
    db.strictJsonSchema = newPres.strictJsonSchema ?? true
    db.extractJson = newPres.extractJson ?? ''
    db.groupOtherBotRole = newPres.groupOtherBotRole ?? 'user'
    db.groupTemplate = newPres.groupTemplate ?? ''
    db.seperateParametersEnabled = newPres.seperateParametersEnabled ?? false
    db.seperateParameters = newPres.seperateParameters ? safeStructuredClone(newPres.seperateParameters) : {
        memory: {},
        emotion: {},
        translate: {},
        otherAx: {}
    }
    db.OAIPrediction = newPres.openAIPrediction ?? ''
    db.customAPIFormat = safeStructuredClone(newPres.customAPIFormat) ?? LLMFormat.OpenAICompatible
    db.systemContentReplacement = newPres.systemContentReplacement ?? ''
    db.systemRoleReplacement = newPres.systemRoleReplacement ?? 'user'
    db.customFlags = safeStructuredClone(newPres.customFlags) ?? []
    db.enableCustomFlags = newPres.enableCustomFlags ?? false
    db.presetRegex = newPres.regex ?? []
    db.reasoningEffort = newPres.reasonEffort ?? 0
    db.thinkingTokens = newPres.thinkingTokens ?? null
    db.outputImageModal = newPres.outputImageModal ?? false
    if(!db.doNotChangeSeperateModels){
        db.seperateModelsForAxModels = newPres.seperateModelsForAxModels ?? false
        db.seperateModels = safeStructuredClone(newPres.seperateModels) ?? {
            memory: '',
            emotion: '',
            translate: '',
            otherAx: ''
        }
    }
    if(!db.doNotChangeFallbackModels){
        db.fallbackModels = safeStructuredClone(newPres.fallbackModels) ?? {
            memory: [],
            emotion: [],
            translate: [],
            otherAx: [],
            model: []
        }
        db.fallbackWhenBlankResponse = newPres.fallbackWhenBlankResponse ?? false
    }
    db.modelTools = safeStructuredClone(newPres.modelTools ?? [])

    return db
}

import { encode as encodeMsgpack, decode as decodeMsgpack } from "msgpackr";
import * as fflate from "fflate";
import type { OnnxModelFiles } from '../process/transformers';
import type { RisuModule } from '../process/modules';
import type { SerializableHypaV2Data } from '../process/memory/hypav2';
import { decodeRPack, encodeRPack } from '../rpack/rpack_bg';
import { DBState, selectedCharID } from '../stores.svelte';
import { LLMFlags, LLMFormat, LLMTokenizer } from '../model/modellist';
import type { Parameter } from '../process/request';
import type { HypaModel } from '../process/memory/hypamemory';
import type { SerializableHypaV3Data } from '../process/memory/hypav3';
import { defaultHotkeys, type Hotkey } from '../defaulthotkeys';
import type { OpenAIChat } from '../process/index.svelte';

export async function downloadPreset(id:number, type:'json'|'risupreset'|'return' = 'json'){
    saveCurrentPreset()
    let db = getDatabase()
    let pres = safeStructuredClone(db.botPresets[id])
    console.log(pres)
    pres.openAIKey = ''
    pres.forceReplaceUrl = ''
    pres.forceReplaceUrl2 = ''
    pres.proxyKey = ''
    pres.textgenWebUIStreamURL=  ''
    pres.textgenWebUIBlockingURL=  ''

    if(type === 'json'){
        downloadFile(pres.name + "_preset.json", Buffer.from(JSON.stringify(pres, null, 2)))
    }
    else if(type === 'risupreset' || type === 'return'){
        const buf = fflate.compressSync(encodeMsgpack({
            presetVersion: 2,
            type: 'preset',
            preset: await encryptBuffer(
                encodeMsgpack(pres),
                'risupreset'
            )
        }))

        const buf2 = await encodeRPack(buf)

        if(type === 'risupreset'){
            downloadFile(pres.name + "_preset.risup", buf2)
        }
        else{
            return {
                data: pres,
                buf: buf2
            }
        }

    }

    alertNormal(language.successExport)


    return {
        data: pres,
        buf: null
    }
}


export async function importPreset(f:{
    name:string
    data:Uint8Array
}|null = null){
    if(!f){
        f = await selectSingleFile(["json", "preset", "risupreset", "risup"])
    }
    if(!f){
        return
    }
    let pre:any
    if(f.name.endsWith('.risupreset') || f.name.endsWith('.risup')){
        let data = f.data
        if(f.name.endsWith('.risup')){
            data = await decodeRPack(data)
        }
        const decoded = await decodeMsgpack(fflate.decompressSync(data))
        console.log(decoded)
        if((decoded.presetVersion === 0 || decoded.presetVersion === 2) && decoded.type === 'preset'){
            pre = {...presetTemplate,...decodeMsgpack(Buffer.from(await decryptBuffer(decoded.preset ?? decoded.pres, 'risupreset')))}
        }
    }
    else{
        pre = {...presetTemplate,...(JSON.parse(Buffer.from(f.data).toString('utf-8')))}
        console.log(pre)
    }
    let db = getDatabase()
    if(pre.presetVersion && pre.presetVersion >= 3){
        //NAI preset
        const pr = safeStructuredClone(prebuiltPresets.NAI2)
        pr.temperature = pre.parameters.temperature * 100
        pr.maxResponse = pre.parameters.max_length
        pr.NAISettings.topK = pre.parameters.top_k
        pr.NAISettings.topP = pre.parameters.top_p
        pr.NAISettings.topA = pre.parameters.top_a
        pr.NAISettings.typicalp = pre.parameters.typical_p
        pr.NAISettings.tailFreeSampling = pre.parameters.tail_free_sampling
        pr.NAISettings.repetitionPenalty = pre.parameters.repetition_penalty
        pr.NAISettings.repetitionPenaltyRange = pre.parameters.repetition_penalty_range
        pr.NAISettings.repetitionPenaltySlope = pre.parameters.repetition_penalty_slope
        pr.NAISettings.frequencyPenalty = pre.parameters.repetition_penalty_frequency
        pr.NAISettings.repostitionPenaltyPresence = pre.parameters.repetition_penalty_presence
        pr.PresensePenalty = pre.parameters.repetition_penalty_presence * 100
        pr.NAISettings.cfg_scale = pre.parameters.cfg_scale
        pr.NAISettings.mirostat_lr = pre.parameters.mirostat_lr
        pr.NAISettings.mirostat_tau = pre.parameters.mirostat_tau
        pr.name = pre.name ?? "Imported"
        db.botPresets.push(pr)
        setDatabase(db)
        return
    }

    if(Array.isArray(pre?.prompt_order?.[0]?.order) && Array.isArray(pre?.prompts)){
        //ST preset
        const pr = safeStructuredClone(presetTemplate)
        pr.promptTemplate = []

        function findPrompt(identifier:number){
            return pre.prompts.find((p:any) => p.identifier === identifier)
        }
        pr.temperature = (pre.temperature ?? 0.8) * 100
        pr.frequencyPenalty = (pre.frequency_penalty ?? 0.7) * 100
        pr.PresensePenalty = (pre.presence_penalty * 0.7) * 100
        pr.top_p = pre.top_p ?? 1

        for(const prompt of pre?.prompt_order?.[0]?.order){
            if(!prompt?.enabled){
                continue
            }
            const p = findPrompt(prompt?.identifier ?? '')
            if(p){
                switch(p.identifier){
                    case 'main':{
                        pr.promptTemplate.push({
                            type: 'plain',
                            type2: 'main',
                            text: p.content ?? "",
                            role: p.role ?? "system"
                        })
                        break
                    }
                    case 'jailbreak':
                    case 'nsfw':{
                        pr.promptTemplate.push({
                            type: 'jailbreak',
                            type2: 'normal',
                            text: p.content ?? "",
                            role: p.role ?? "system"
                        })
                        break
                    }
                    case 'dialogueExamples':
                    case 'charPersonality':
                    case 'scenario':{
                        break //ignore
                    }
                    case 'chatHistory':{
                        pr.promptTemplate.push({
                            type: 'chat',
                            rangeEnd: 'end',
                            rangeStart: 0
                        })
                        break
                    }
                    case 'worldInfoBefore':{
                        pr.promptTemplate.push({
                            type: 'lorebook'
                        })
                        break
                    }
                    case 'worldInfoAfter':{
                        break
                    }
                    case 'charDescription':{
                        pr.promptTemplate.push({
                            type: 'description'
                        })
                        break
                    }
                    case 'personaDescription':{
                        pr.promptTemplate.push({
                            type: 'persona'
                        })
                        break
                    }
                    default:{
                        console.log(p)
                        pr.promptTemplate.push({
                            type: 'plain',
                            type2: 'normal',
                            text: p.content ?? "",
                            role: p.role ?? "system"
                        })
                    }
                }
            }
            else{
                console.log("Prompt not found", prompt)
            
            }
        }
        if(pre?.assistant_prefill){
            pr.promptTemplate.push({
                type: 'postEverything'
            })
            pr.promptTemplate.push({
                type: 'plain',
                type2: 'main',
                text: `{{#if {{prefill_supported}}}}${pre?.assistant_prefill}{{/if}}`,
                role: 'bot'
            })
        }
        pr.name = "Imported ST Preset"
        db.botPresets.push(pr)
        setDatabase(db)
        return
    }
    pre.name ??= "Imported"
    db.botPresets.push(pre)
    setDatabase(db)
}<|MERGE_RESOLUTION|>--- conflicted
+++ resolved
@@ -1023,12 +1023,9 @@
     }[]
     igpPrompt:string
     useTokenizerCaching:boolean
-<<<<<<< HEAD
-=======
     showMenuHypaMemoryModal:boolean
     promptInfoInsideChat:boolean
     promptTextInfoInsideChat:boolean
->>>>>>> f9f0b5dd
 }
 
 interface SeparateParameters{
