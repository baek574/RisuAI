import { get, writable } from 'svelte/store';
import { checkNullish, decryptBuffer, encryptBuffer, selectSingleFile } from '../util';
import { changeLanguage, language } from '../../lang';
import type { RisuPlugin } from '../plugins/plugins';
import type {triggerscript as triggerscriptMain} from '../process/triggers';
import { downloadFile, saveAsset as saveImageGlobal } from '../globalApi.svelte';
import { defaultAutoSuggestPrompt, defaultJailbreak, defaultMainPrompt } from './defaultPrompts';
import { alertError, alertNormal, alertSelect } from '../alert';
import type { NAISettings } from '../process/models/nai';
import { prebuiltNAIpresets, prebuiltPresets } from '../process/templates/templates';
import { defaultColorScheme, type ColorScheme } from '../gui/colorscheme';
import type { PromptItem, PromptSettings } from '../process/prompt';
import type { OobaChatCompletionRequestParams } from '../model/ooba';

export let appVer = "150.2.0"
export let webAppSubVer = ''


export function setDatabase(data:Database){
    if(checkNullish(data.characters)){
        data.characters = []
    }
    if(checkNullish(data.apiType)){
        data.apiType = 'gpt35_0301'
    }
    if(checkNullish(data.openAIKey)){
        data.openAIKey = ''
    }
    if(checkNullish(data.mainPrompt)){
        data.mainPrompt = defaultMainPrompt
    }
    if(checkNullish(data.jailbreak)){
        data.jailbreak = defaultJailbreak
    }
    if(checkNullish(data.globalNote)){
        data.globalNote = ``
    }
    if(checkNullish(data.temperature)){
        data.temperature = 80
    }
    if(checkNullish(data.maxContext)){
        data.maxContext = 4000
    }
    if(checkNullish(data.maxResponse)){
        data.maxResponse = 500
    }
    if(checkNullish(data.frequencyPenalty)){
        data.frequencyPenalty = 70
    }
    if(checkNullish(data.PresensePenalty)){
        data.PresensePenalty = 70
    }
    if(checkNullish(data.aiModel)){
        data.aiModel = 'gpt35_0301'
    }
    if(checkNullish(data.jailbreakToggle)){
        data.jailbreakToggle = false
    }
    if(checkNullish(data.formatingOrder)){
        data.formatingOrder = ['main','description', 'personaPrompt','chats','lastChat','jailbreak','lorebook', 'globalNote', 'authorNote']
    }
    if(checkNullish(data.loreBookDepth)){
        data.loreBookDepth = 5
    }
    if(checkNullish(data.loreBookToken)){
        data.loreBookToken = 800
    }
    if(checkNullish(data.username)){
        data.username = 'User'
    }
    if(checkNullish(data.userIcon)){
        data.userIcon = ''
    }
    if(checkNullish(data.additionalPrompt)){
        data.additionalPrompt = 'The assistant must act as {{char}}. user is {{user}}.'
    }
    if(checkNullish(data.descriptionPrefix)){
        data.descriptionPrefix = 'description of {{char}}: '
    }
    if(checkNullish(data.forceReplaceUrl)){
        data.forceReplaceUrl = ''
    }
    if(checkNullish(data.forceReplaceUrl2)){
        data.forceReplaceUrl2 = ''
    }
    if(checkNullish(data.language)){
        data.language = 'en'
    }
    if(checkNullish(data.swipe)){
        data.swipe = true
    }
    if(checkNullish(data.translator)){
        data.translator = ''
    }
    if(checkNullish(data.translatorMaxResponse)){
        data.translatorMaxResponse = 1000
    }
    if(checkNullish(data.currentPluginProvider)){
        data.currentPluginProvider = ''
    }
    if(checkNullish(data.plugins)){
        data.plugins = []
    }
    if(checkNullish(data.zoomsize)){
        data.zoomsize = 100
    }
    if(checkNullish(data.lastup)){
        data.lastup = ''
    }
    if(checkNullish(data.customBackground)){
        data.customBackground = ''
    }
    if(checkNullish(data.textgenWebUIStreamURL)){
        data.textgenWebUIStreamURL = 'wss://localhost/api/'
    }
    if(checkNullish(data.textgenWebUIBlockingURL)){
        data.textgenWebUIBlockingURL = 'https://localhost/api/'
    }
    if(checkNullish(data.autoTranslate)){
        data.autoTranslate = false
    }
    if(checkNullish(data.fullScreen)){
        data.fullScreen = false
    }
    if(checkNullish(data.playMessage)){
        data.playMessage = false
    }
    if(checkNullish(data.iconsize)){
        data.iconsize = 100
    }
    if(checkNullish(data.theme)){
        data.theme = ''
    }
    if(checkNullish(data.subModel)){
        data.subModel = 'gpt35_0301'
    }
    if(checkNullish(data.timeOut)){
        data.timeOut = 120
    }
    if(checkNullish(data.waifuWidth)){
        data.waifuWidth = 100
    }
    if(checkNullish(data.waifuWidth2)){
        data.waifuWidth2 = 100
    }
    if(checkNullish(data.emotionPrompt)){
        data.emotionPrompt = ""
    }
    if(checkNullish(data.requester)){
        data.requester = "new"
    }
    if(checkNullish(data.proxyKey)){
        data.proxyKey = ""
    }
    if(checkNullish(data.botPresets)){
        let defaultPreset = presetTemplate
        defaultPreset.name = "Default"
        data.botPresets = [defaultPreset]
    }
    if(checkNullish(data.botPresetsId)){
        data.botPresetsId = 0
    }
    if(checkNullish(data.sdProvider)){
        data.sdProvider = ''
    }
    if(checkNullish(data.runpodKey)){
        data.runpodKey = ''
    }
    if(checkNullish(data.webUiUrl)){
        data.webUiUrl = 'http://127.0.0.1:7860/'
    }
    if(checkNullish(data.sdSteps)){
        data.sdSteps = 30
    }
    if(checkNullish(data.sdCFG)){
        data.sdCFG = 7
    }
    if(checkNullish(data.NAIImgUrl)){
        data.NAIImgUrl = 'https://image.novelai.net/ai/generate-image'
    }
    if(checkNullish(data.NAIApiKey)){
        data.NAIApiKey = ''
    }
    if(checkNullish(data.NAIImgModel)){
        data.NAIImgModel = 'nai-diffusion-3'
    }
    if(checkNullish(data.NAII2I)){
        data.NAII2I = false
    }
    if(checkNullish(data.NAIREF)){
        data.NAIREF = false
    }
    if(checkNullish(data.textTheme)){
        data.textTheme = "standard"
    }
    if(checkNullish(data.emotionPrompt2)){
        data.emotionPrompt2 = ""
    }
    if(checkNullish(data.requestRetrys)){
        data.requestRetrys = 2
    }
    if(checkNullish(data.useSayNothing)){
        data.useSayNothing = true
    }
    if(checkNullish(data.bias)){
        data.bias = []
    }
    if(checkNullish(data.requestmet)){
        data.requestmet = 'normal'
    }
    if(checkNullish(data.requestproxy)){
        data.requestproxy = ''
    }
    if(checkNullish(data.showUnrecommended)){
        data.showUnrecommended = false
    }
    if(checkNullish(data.elevenLabKey)){
        data.elevenLabKey = ''
    }
    if(checkNullish(data.voicevoxUrl)){
        data.voicevoxUrl = ''
    }
    if(checkNullish(data.supaMemoryPrompt)){
        data.supaMemoryPrompt = ''
    }
    if(checkNullish(data.showMemoryLimit)){
        data.showMemoryLimit = false
    }
    if(checkNullish(data.supaMemoryKey)){
        data.supaMemoryKey = ""
    }
    if(checkNullish(data.hypaMemoryKey)){
        data.hypaMemoryKey = ""
    }
    if(checkNullish(data.supaModelType)){
        data.supaModelType = "none"
    }
    if(checkNullish(data.askRemoval)){
        data.askRemoval = true
    }
    if(checkNullish(data.sdConfig)){
        data.sdConfig = {
            width:512,
            height:512,
            sampler_name:"Euler a",
            script_name:"",
            denoising_strength:0.7,
            enable_hr:false,
            hr_scale:1.25,
            hr_upscaler:"Latent"
        }
    }
    if(checkNullish(data.NAIImgConfig)){
        data.NAIImgConfig = {
            width:512,
            height:768,
            sampler:"k_dpmpp_sde",
            steps:28,
            scale:5,
            sm:true,
            sm_dyn:false,
            noise:0.0,
            strength:0.6,
            image:"",
            refimage:"",
            InfoExtracted:1,
            RefStrength:0.4
        }
    }
    if(checkNullish(data.customTextTheme)){
        data.customTextTheme = {
            FontColorStandard: "#f8f8f2",
            FontColorBold: "#f8f8f2",
            FontColorItalic: "#8C8D93",
            FontColorItalicBold: "#8C8D93",
            FontColorQuote1: '#8BE9FD',
            FontColorQuote2: '#FFB86C'
        }
    }
    if(checkNullish(data.hordeConfig)){
        data.hordeConfig = {
            apiKey: "",
            model: "",
            softPrompt: ""
        }
    }
    if(checkNullish(data.novelai)){
        data.novelai = {
            token: "",
            model: "clio-v1",
        }
    }
    if(checkNullish(data.loreBook)){
        data.loreBookPage = 0
        data.loreBook = [{
            name: "My First LoreBook",
            data: []
        }]
    }
    if(checkNullish(data.loreBookPage) || data.loreBook.length < data.loreBookPage){
        data.loreBookPage = 0
    }
    data.globalscript ??= []
    data.sendWithEnter ??= true
    data.autoSuggestPrompt ??= defaultAutoSuggestPrompt
    data.autoSuggestPrefix ??= ""
    data.OAIPrediction ??= ''
    data.autoSuggestClean ??= true
    data.imageCompression ??= true
    if(!data.formatingOrder.includes('personaPrompt')){
        data.formatingOrder.splice(data.formatingOrder.indexOf('main'),0,'personaPrompt')
    }
    data.selectedPersona ??= 0
    data.personaPrompt ??= ''
    data.personas ??= [{
        name: data.username,
        personaPrompt: "",
        icon: data.userIcon,
        largePortrait: false
    }]
    data.classicMaxWidth ??= false
    data.ooba ??= safeStructuredClone(defaultOoba)
    data.ainconfig ??= safeStructuredClone(defaultAIN)
    data.openrouterKey ??= ''
    data.openrouterRequestModel ??= 'openai/gpt-3.5-turbo'
    data.toggleConfirmRecommendedPreset ??= true
    data.officialplugins ??= {}
    data.NAIsettings ??= safeStructuredClone(prebuiltNAIpresets)
    data.assetWidth ??= -1
    data.animationSpeed ??= 0.4
    data.colorScheme ??= safeStructuredClone(defaultColorScheme)
    data.colorSchemeName ??= 'default'
    data.NAIsettings.starter ??= ""
    data.hypaModel ??= 'MiniLM'
    data.mancerHeader ??= ''
    data.emotionProcesser ??= 'submodel'
    data.translatorType ??= 'google'
    data.deeplOptions ??= {
        key:'',
        freeApi: false
    }
    data.deeplXOptions ??= {
        url:'',
        token:''
    } 
    data.NAIadventure ??= false
    data.NAIappendName ??= true
    data.NAIsettings.cfg_scale ??= 1
    data.NAIsettings.mirostat_tau ??= 0
    data.NAIsettings.mirostat_lr ??= 1
    data.autofillRequestUrl ??= true
    data.customProxyRequestModel ??= ''
    data.generationSeed ??= -1
    data.newOAIHandle ??= true
    data.gptVisionQuality ??= 'low'
    data.huggingfaceKey ??= ''
    data.fishSpeechKey ??= ''
    data.statistics ??= {}
    data.presetRegex ??= []
    data.reverseProxyOobaArgs ??= {
        mode: 'instruct'
    }
    data.top_p ??= 1
    if(typeof(data.top_p) !== 'number'){
        //idk why type changes, but it does so this is a fix
        data.top_p = 1
    }
    //@ts-ignore
    data.google ??= {}
    data.google.accessToken ??= ''
    data.google.projectId ??= ''
    data.genTime ??= 1
    data.promptSettings ??= {
        assistantPrefill: '',
        postEndInnerFormat: '',
        sendChatAsSystem: false,
        sendName: false,
        utilOverride: false,
        customChainOfThought: false,
        maxThoughtTagDepth: -1
    }
    data.keiServerURL ??= ''
    data.top_k ??= 0
    data.promptSettings.maxThoughtTagDepth ??= -1
    data.openrouterFallback ??= true
    data.openrouterMiddleOut ??= false
    data.removePunctuationHypa ??= true
    data.memoryLimitThickness ??= 1
    data.modules ??= []
    data.enabledModules ??= []
    data.additionalParams ??= []
    data.heightMode ??= 'normal'
    data.antiClaudeOverload ??= false
    data.maxSupaChunkSize ??= 1200
    data.ollamaURL ??= ''
    data.ollamaModel ??= ''
    data.autoContinueChat ??= false
    data.autoContinueMinTokens ??= 0
    data.repetition_penalty ??= 1
    data.min_p ??= 0
    data.top_a ??= 0
    data.customTokenizer ??= 'tik'
    data.instructChatTemplate ??= "chatml"
    data.openrouterProvider ??= ''
    data.useInstructPrompt ??= false
    data.hanuraiEnable ??= false
    data.hanuraiSplit ??= false
    data.hanuraiTokens ??= 1000
    data.textAreaSize ??= 0
    data.sideBarSize ??= 0
    data.textAreaTextSize ??= 0
    data.combineTranslation ??= false
    data.customPromptTemplateToggle ??= ''
    data.globalChatVariables ??= {}
    data.templateDefaultVariables ??= ''
    data.hypaAllocatedTokens ??= 3000
    data.hypaChunkSize ??= 3000
    data.dallEQuality ??= 'standard'
    data.customTextTheme.FontColorQuote1 ??= '#8BE9FD'
    data.customTextTheme.FontColorQuote2 ??= '#FFB86C'
    data.font ??= 'default'
    data.customFont ??= ''
    data.lineHeight ??= 1.25
    data.stabilityModel ??= 'sd3-large'
    data.stabllityStyle ??= ''
    data.legacyTranslation ??= false
    data.comfyUiUrl ??= 'http://localhost:8188'
    data.comfyConfig ??= {
        workflow: '',
        posNodeID: '',
        posInputName: 'text',
        negNodeID: '',
        negInputName: 'text',
        timeout: 30
    }
    data.hideApiKey ??= true
    data.unformatQuotes ??= false
    data.ttsAutoSpeech ??= false
    data.translatorInputLanguage ??= 'auto'
    data.falModel ??= 'fal-ai/flux/dev'
    data.falLoraScale ??= 1
    data.customCSS ??= ''
    data.strictJsonSchema ??= true
    data.statics ??= {
        messages: 0,
        imports: 0
    }
    data.customQuotes ??= false
    data.customQuotesData ??= ['“','”','‘','’']
    data.groupOtherBotRole ??= 'user'
    data.customGUI ??= ''
    data.customAPIFormat ??= LLMFormat.OpenAICompatible
    data.systemContentReplacement ??= `system: {{slot}}`
    data.systemRoleReplacement ??= 'user'
    data.vertexAccessToken ??= ''
    data.vertexAccessTokenExpires ??= 0
    data.vertexClientEmail ??= ''
    data.vertexPrivateKey ??= ''
    data.seperateParametersEnabled ??= false
    data.seperateParameters ??= {
        memory: {},
        emotion: {},
        translate: {},
        otherAx: {}
    }
    data.customFlags ??= []
    data.enableCustomFlags ??= false
    data.assetMaxDifference ??= 4
    data.showSavingIcon ??= false
    data.banCharacterset ??= []
    data.showPromptComparison ??= false
    data.checkCorruption ??= true
    data.OaiCompAPIKeys ??= {}
    data.reasoningEffort ??= 0
    data.hypaV3Settings = {
        memoryTokensRatio: data.hypaV3Settings?.memoryTokensRatio ?? 0.2,
        extraSummarizationRatio: data.hypaV3Settings?.extraSummarizationRatio ?? 0,
        maxChatsPerSummary: data.hypaV3Settings?.maxChatsPerSummary ?? 4,
        recentMemoryRatio: data.hypaV3Settings?.recentMemoryRatio ?? 0.4,
        similarMemoryRatio: data.hypaV3Settings?.similarMemoryRatio ?? 0.4,
        enableSimilarityCorrection: data.hypaV3Settings?.enableSimilarityCorrection ?? false,
        preserveOrphanedMemory: data.hypaV3Settings?.preserveOrphanedMemory ?? false,
        processRegexScript: data.hypaV3Settings?.processRegexScript ?? false,
        doNotSummarizeUserMessage: data.hypaV3Settings?.doNotSummarizeUserMessage ?? false
    }
    changeLanguage(data.language)
    setDatabaseLite(data)
}

export function setDatabaseLite(data:Database){
    DBState.db = data
}

interface getDatabaseOptions{
    snapshot?:boolean
}

export function getDatabase(options:getDatabaseOptions = {}):Database{
    if(options.snapshot){
        return $state.snapshot(DBState.db) as Database
    }
    return DBState.db as Database
}

export function getCurrentCharacter(options:getDatabaseOptions = {}):character|groupChat{
    const db = getDatabase(options)
    if(!db.characters){
        db.characters = []
    }
    const char = db.characters?.[get(selectedCharID)]
    return char
}

export function setCurrentCharacter(char:character|groupChat){
    if(!DBState.db.characters){
        DBState.db.characters = []
    }
    DBState.db.characters[get(selectedCharID)] = char
}

export function getCharacterByIndex(index:number,options:getDatabaseOptions = {}):character|groupChat{
    const db = getDatabase(options)
    if(!db.characters){
        db.characters = []
    }
    const char = db.characters?.[index]
    return char
}

export function setCharacterByIndex(index:number,char:character|groupChat){
    if(!DBState.db.characters){
        DBState.db.characters = []
    }
    DBState.db.characters[index] = char
}

export function getCurrentChat(){
    const char = getCurrentCharacter()
    return char?.chats[char.chatPage]
}

export function setCurrentChat(chat:Chat){
    const char = getCurrentCharacter()
    char.chats[char.chatPage] = chat
    setCurrentCharacter(char)
}

export interface Database{
    characters: (character|groupChat)[],
    apiType: string
    forceReplaceUrl2:string
    openAIKey: string
    proxyKey:string
    mainPrompt: string
    jailbreak: string
    globalNote:string
    temperature: number
    askRemoval:boolean
    maxContext: number
    maxResponse: number
    frequencyPenalty: number
    PresensePenalty: number
    formatingOrder: FormatingOrderItem[]
    aiModel: string
    jailbreakToggle:boolean
    loreBookDepth: number
    loreBookToken: number,
    cipherChat: boolean,
    loreBook: {
        name:string
        data:loreBook[]
    }[]
    loreBookPage: number
    supaMemoryPrompt: string
    username: string
    userIcon: string
    additionalPrompt: string
    descriptionPrefix: string
    forceReplaceUrl: string
    language: string
    translator: string
    plugins: RisuPlugin[]
    officialplugins: {
        automark?: boolean
        romanizer?: boolean
        metrica?: boolean
        oaiFix?: boolean
        oaiFixEmdash?: boolean
        oaiFixLetters?: boolean
    }
    currentPluginProvider: string
    zoomsize:number
    lastup:string
    customBackground:string
    textgenWebUIStreamURL:string
    textgenWebUIBlockingURL:string
    autoTranslate: boolean
    fullScreen:boolean
    playMessage:boolean
    iconsize:number
    theme: string
    subModel:string
    timeOut:number
    emotionPrompt: string,
    requester:string
    formatversion:number
    waifuWidth:number
    waifuWidth2:number
    botPresets:botPreset[]
    botPresetsId:number
    sdProvider: string
    webUiUrl:string
    sdSteps:number
    sdCFG:number
    sdConfig:sdConfig
    NAIImgUrl:string
    NAIApiKey:string
    NAIImgModel:string
    NAII2I:boolean
    NAIREF:boolean
    NAIImgConfig:NAIImgConfig
    ttsAutoSpeech?:boolean
    runpodKey:string
    promptPreprocess:boolean
    bias: [string, number][]
    swipe:boolean
    instantRemove:boolean
    textTheme: string
    customTextTheme: {
        FontColorStandard: string,
        FontColorBold : string,
        FontColorItalic : string,
        FontColorItalicBold : string,
        FontColorQuote1 : string,
        FontColorQuote2 : string
    }
    requestRetrys:number
    emotionPrompt2:string
    useSayNothing:boolean
    didFirstSetup: boolean
    requestmet: string
    requestproxy: string
    showUnrecommended:boolean
    elevenLabKey:string
    voicevoxUrl:string
    useExperimental:boolean
    showMemoryLimit:boolean
    roundIcons:boolean
    useStreaming:boolean
    palmAPI:string,
    supaMemoryKey:string
    hypaMemoryKey:string
    supaModelType:string
    textScreenColor?:string
    textBorder?:boolean
    textScreenRounded?:boolean
    textScreenBorder?:string
    characterOrder:(string|folder)[]
    hordeConfig:hordeConfig,
    toggleConfirmRecommendedPreset:boolean,
    novelai:{
        token:string,
        model:string
    }
    globalscript: customscript[],
    sendWithEnter:boolean
    clickToEdit: boolean
    koboldURL:string
    advancedBotSettings:boolean
    useAutoSuggestions:boolean
    autoSuggestPrompt:string
    autoSuggestPrefix:string
    autoSuggestClean:boolean
    claudeAPIKey:string,
    useChatCopy:boolean,
    novellistAPI:string,
    useAutoTranslateInput:boolean
    imageCompression:boolean
    account?:{
        token:string
        id:string,
        data: {
            refresh_token?:string,
            access_token?:string
            expires_in?: number
        }
        useSync?:boolean
        kei?:boolean
    },
    classicMaxWidth: boolean,
    useChatSticker:boolean,
    useAdditionalAssetsPreview:boolean,
    usePlainFetch:boolean
    hypaMemory:boolean
    hypav2:boolean
    memoryAlgorithmType:string // To enable new memory module/algorithms 
    proxyRequestModel:string
    ooba:OobaSettings
    ainconfig: AINsettings
    personaPrompt:string
    openrouterRequestModel:string
    openrouterKey:string
    openrouterMiddleOut:boolean
    openrouterFallback:boolean
    selectedPersona:number
    personas:{
        personaPrompt:string
        name:string
        icon:string
        largePortrait?:boolean
        id?:string
    }[]
    assetWidth:number
    animationSpeed:number
    botSettingAtStart:false
    NAIsettings:NAISettings
    hideRealm:boolean
    colorScheme:ColorScheme
    colorSchemeName:string
    promptTemplate?:PromptItem[]
    forceProxyAsOpenAI?:boolean
    hypaModel:HypaModel
    saveTime?:number
    mancerHeader:string
    emotionProcesser:'submodel'|'embedding',
    showMenuChatList?:boolean,
    translatorType:'google'|'deepl'|'none'|'llm'|'deeplX',
    translatorInputLanguage?:string
    NAIadventure?:boolean,
    NAIappendName?:boolean,
    deeplOptions:{
        key:string,
        freeApi:boolean
    }
    deeplXOptions:{
        url:string,
        token:string    
    }
    localStopStrings?:string[]
    autofillRequestUrl:boolean
    customProxyRequestModel:string
    generationSeed:number
    newOAIHandle:boolean
    putUserOpen: boolean
    inlayImage:boolean
    gptVisionQuality:string
    reverseProxyOobaMode:boolean
    reverseProxyOobaArgs: OobaChatCompletionRequestParams
    tpo?:boolean
    automark?:boolean
    huggingfaceKey:string
    fishSpeechKey:string
    allowAllExtentionFiles?:boolean
    translatorPrompt:string
    translatorMaxResponse:number
    top_p: number,
    google: {
        accessToken: string
        projectId: string
    }
    mistralKey?:string
    chainOfThought?:boolean
    genTime:number
    promptSettings: PromptSettings
    keiServerURL:string
    statistics: {
        newYear2024?: {
            messages: number
            chats: number
        }
    },
    top_k:number
    repetition_penalty:number
    min_p:number
    top_a:number
    claudeAws:boolean
    lastPatchNoteCheckVersion?:string,
    removePunctuationHypa?:boolean
    memoryLimitThickness?:number
    modules: RisuModule[]
    enabledModules: string[]
    sideMenuRerollButton?:boolean
    requestInfoInsideChat?:boolean
    additionalParams:[string, string][]
    heightMode:string
    useAdvancedEditor:boolean
    noWaitForTranslate:boolean
    antiClaudeOverload:boolean
    maxSupaChunkSize:number
    ollamaURL:string
    ollamaModel:string
    autoContinueChat:boolean
    autoContinueMinTokens:number
    removeIncompleteResponse:boolean
    customTokenizer:string
    instructChatTemplate:string
    JinjaTemplate:string
    openrouterProvider:string
    useInstructPrompt:boolean
    hanuraiTokens:number
    hanuraiSplit:boolean
    hanuraiEnable:boolean
    textAreaSize:number
    sideBarSize:number
    textAreaTextSize:number
    combineTranslation:boolean
    dynamicAssets:boolean
    dynamicAssetsEditDisplay:boolean
    customPromptTemplateToggle:string
    globalChatVariables:{[key:string]:string}
    templateDefaultVariables:string
    hypaAllocatedTokens:number
    hypaChunkSize:number
    cohereAPIKey:string
    goCharacterOnImport:boolean
    dallEQuality:string
    font: string
    customFont: string
    lineHeight: number
    stabilityModel: string
    stabilityKey: string
    stabllityStyle: string
    legacyTranslation: boolean
    comfyConfig: ComfyConfig
    comfyUiUrl: string
    useLegacyGUI: boolean
    claudeCachingExperimental: boolean
    hideApiKey: boolean
    unformatQuotes: boolean
    enableDevTools: boolean
    falToken: string
    falModel: string
    falLora: string
    falLoraName: string
    falLoraScale: number
    moduleIntergration: string
    customCSS: string
    betaMobileGUI:boolean
    jsonSchemaEnabled:boolean
    jsonSchema:string
    strictJsonSchema:boolean
    extractJson:string
    ai21Key:string
    statics: {
        messages: number
        imports: number
    }
    customQuotes:boolean
    customQuotesData?:[string, string, string, string]
    groupTemplate?:string
    groupOtherBotRole?:string
    customGUI:string
    guiHTML:string
    logShare:boolean
    OAIPrediction:string
    customAPIFormat:LLMFormat
    systemContentReplacement:string
    systemRoleReplacement:'user'|'assistant'
    vertexPrivateKey: string
    vertexClientEmail: string
    vertexAccessToken: string
    vertexAccessTokenExpires: number
    seperateParametersEnabled:boolean
    seperateParameters:{
        memory: SeparateParameters,
        emotion: SeparateParameters,
        translate: SeparateParameters,
        otherAx: SeparateParameters
    }
    translateBeforeHTMLFormatting:boolean
    autoTranslateCachedOnly:boolean
    lightningRealmImport:boolean
    notification: boolean
    customFlags: LLMFlags[]
    enableCustomFlags: boolean
    googleClaudeTokenizing: boolean
    presetChain: string
    legacyMediaFindings?:boolean
    geminiStream?:boolean
    assetMaxDifference:number
    menuSideBar:boolean
    pluginV2: RisuPlugin[]
    showSavingIcon:boolean
    presetRegex: customscript[]
    banCharacterset:string[]
    showPromptComparison:boolean
    checkCorruption:boolean
    hypaV3:boolean
    hypaV3Settings: {
        memoryTokensRatio: number
        extraSummarizationRatio: number
        maxChatsPerSummary: number
        recentMemoryRatio: number
        similarMemoryRatio: number
        enableSimilarityCorrection: boolean
        preserveOrphanedMemory: boolean
        processRegexScript: boolean
        doNotSummarizeUserMessage: boolean
    },
    OaiCompAPIKeys: {[key:string]:string}
    inlayErrorResponse:boolean
    reasoningEffort:number
    bulkEnabling:boolean
<<<<<<< HEAD
    showTranslationLoading: boolean
=======
    showDeprecatedTriggerV1:boolean
>>>>>>> c88706ea
}

interface SeparateParameters{
    temperature?:number
    top_k?:number
    repetition_penalty?:number
    min_p?:number
    top_a?:number
    top_p?:number
    frequency_penalty?:number
    presence_penalty?:number
    reasoning_effort?:number
}

export interface customscript{
    comment: string;
    in:string
    out:string
    type:string
    flag?:string
    ableFlag?:boolean

}

export type triggerscript = triggerscriptMain

export interface loreBook{
    key:string
    secondkey:string
    insertorder: number
    comment: string
    content: string
    mode: 'multiple'|'constant'|'normal',
    alwaysActive: boolean
    selective:boolean
    extentions?:{
        risu_case_sensitive:boolean
    }
    activationPercent?:number
    loreCache?:{
        key:string
        data:string[]
    },
    useRegex?:boolean
    bookVersion?:number
}

export interface character{
    type?:"character"
    name:string
    image?:string
    firstMessage:string
    desc:string
    notes:string
    chats:Chat[]
    chatPage: number
    viewScreen: 'emotion'|'none'|'imggen'|'vn',
    bias: [string, number][]
    emotionImages: [string, string][]
    globalLore: loreBook[]
    chaId: string
    sdData: [string, string][]
    newGenData?: {
        prompt: string,
        negative: string,
        instructions: string,
        emotionInstructions: string,
    }
    customscript: customscript[]
    triggerscript: triggerscript[]
    utilityBot: boolean
    exampleMessage:string
    removedQuotes?:boolean
    creatorNotes:string
    systemPrompt:string
    postHistoryInstructions:string
    alternateGreetings:string[]
    tags:string[]
    creator:string
    characterVersion: string
    personality:string
    scenario:string
    firstMsgIndex:number
    loreSettings?:loreSettings
    loreExt?:any
    additionalData?: {
        tag?:string[]
        creator?:string
        character_version?:string
    }
    ttsMode?:string
    ttsSpeech?:string
    voicevoxConfig?:{
        speaker?: string
        SPEED_SCALE?: number
        PITCH_SCALE?: number
        INTONATION_SCALE?: number
        VOLUME_SCALE?: number
    }
    naittsConfig?:{
        customvoice?: boolean
        voice?: string
        version?: string
    }
    gptSoVitsConfig?:{
        url?:string
        use_auto_path?:boolean
        ref_audio_path?:string
        use_long_audio?:boolean
        ref_audio_data?: {
            fileName:string
            assetId:string
        }
        volume?:number
        text_lang?: "auto" | "auto_yue" | "en" | "zh" | "ja" | "yue" | "ko" | "all_zh" | "all_ja" | "all_yue" | "all_ko"
        text?:string
        use_prompt?:boolean
        prompt?:string | null
        prompt_lang?: "auto" | "auto_yue" | "en" | "zh" | "ja" | "yue" | "ko" | "all_zh" | "all_ja" | "all_yue" | "all_ko"
        top_p?:number
        temperature?:number
        speed?:number
        top_k?:number
        text_split_method?: "cut0" | "cut1" | "cut2" | "cut3" | "cut4" | "cut5"
    }
    fishSpeechConfig?:{
        model?: {
            _id:string
            title:string
            description:string
        },
        chunk_length:number,
        normalize:boolean,
        
    }
    supaMemory?:boolean
    additionalAssets?:[string, string, string][]
    ttsReadOnlyQuoted?:boolean
    replaceGlobalNote:string
    backgroundHTML?:string
    reloadKeys?:number
    backgroundCSS?:string
    license?:string
    private?:boolean
    additionalText:string
    oaiVoice?:string
    virtualscript?:string
    scriptstate?:{[key:string]:string|number|boolean}
    depth_prompt?: { depth: number, prompt: string }
    extentions?:{[key:string]:any}
    largePortrait?:boolean
    lorePlus?:boolean
    inlayViewScreen?:boolean
    hfTTS?: {
        model: string
        language: string
    },
    vits?: OnnxModelFiles
    realmId?:string
    imported?:boolean
    trashTime?:number
    nickname?:string
    source?:string[]
    group_only_greetings?:string[]
    creation_date?:number
    modification_date?:number
    ccAssets?: Array<{
        type: string
        uri: string
        name: string
        ext: string
    }>
    defaultVariables?:string
    lowLevelAccess?:boolean
    hideChatIcon?:boolean
    lastInteraction?:number
    translatorNote?:string
}


export interface loreSettings{
    tokenBudget: number
    scanDepth:number
    recursiveScanning: boolean
    fullWordMatching?: boolean
}


export interface groupChat{ 
    type: 'group'
    image?:string
    firstMessage:string
    chats:Chat[]
    chatPage: number
    name:string
    viewScreen: 'single'|'multiple'|'none'|'emp',
    characters:string[]
    characterTalks:number[]
    characterActive:boolean[]
    globalLore: loreBook[]
    autoMode: boolean
    useCharacterLore :boolean
    emotionImages: [string, string][]
    customscript: customscript[],
    chaId: string
    alternateGreetings?: string[]
    creatorNotes?:string,
    removedQuotes?:boolean
    firstMsgIndex?:number,
    loreSettings?:loreSettings
    supaMemory?:boolean
    ttsMode?:string
    suggestMessages?:string[]
    orderByOrder?:boolean
    backgroundHTML?:string,
    reloadKeys?:number
    backgroundCSS?:string
    oneAtTime?:boolean
    virtualscript?:string
    lorePlus?:boolean
    trashTime?:number
    nickname?:string
    defaultVariables?:string
    lowLevelAccess?:boolean
    hideChatIcon?:boolean
    lastInteraction?:number

    //lazy hack for typechecking
    voicevoxConfig?:any
    ttsSpeech?:string
    naittsConfig?:any
    oaiVoice?:string
    hfTTS?: any
    vits?: OnnxModelFiles
    gptSoVitsConfig?:any
    fishSpeechConfig?:any
    ttsReadOnlyQuoted?:boolean
    exampleMessage?:string
    systemPrompt?:string
    replaceGlobalNote?:string
    additionalText?:string
    personality?:string
    scenario?:string
    translatorNote?:string
    additionalData?: any
    depth_prompt?: { depth: number, prompt: string }
    additionalAssets?:[string, string, string][]
    utilityBot?:boolean
    license?:string
    realmId:string
}

export interface botPreset{
    name?:string
    apiType?: string
    openAIKey?: string
    mainPrompt: string
    jailbreak: string
    globalNote:string
    temperature: number
    maxContext: number
    maxResponse: number
    frequencyPenalty: number
    PresensePenalty: number
    formatingOrder: FormatingOrderItem[]
    aiModel?: string
    subModel?:string
    currentPluginProvider?:string
    textgenWebUIStreamURL?:string
    textgenWebUIBlockingURL?:string
    forceReplaceUrl?:string
    forceReplaceUrl2?:string
    promptPreprocess: boolean,
    bias: [string, number][]
    proxyRequestModel?:string
    openrouterRequestModel?:string
    proxyKey?:string
    ooba: OobaSettings
    ainconfig: AINsettings
    koboldURL?: string
    NAISettings?: NAISettings
    autoSuggestPrompt?: string
    autoSuggestPrefix?: string
    autoSuggestClean?: boolean
    promptTemplate?:PromptItem[]
    NAIadventure?: boolean
    NAIappendName?: boolean
    localStopStrings?: string[]
    customProxyRequestModel?: string
    reverseProxyOobaArgs?: OobaChatCompletionRequestParams
    top_p?: number
    promptSettings?: PromptSettings
    repetition_penalty?:number
    min_p?:number
    top_a?:number
    openrouterProvider?:string
    useInstructPrompt?:boolean
    customPromptTemplateToggle?:string
    templateDefaultVariables?:string
    moduleIntergration?:string
    top_k?:number
    instructChatTemplate?:string
    JinjaTemplate?:string
    jsonSchemaEnabled?:boolean
    jsonSchema?:string
    strictJsonSchema?:boolean
    extractJson?:string
    groupTemplate?:string
    groupOtherBotRole?:string
    seperateParametersEnabled?:boolean
    seperateParameters?:{
        memory: SeparateParameters,
        emotion: SeparateParameters,
        translate: SeparateParameters,
        otherAx: SeparateParameters
    }
    customAPIFormat?:LLMFormat
    systemContentReplacement?: string
    systemRoleReplacement?: 'user'|'assistant'
    openAIPrediction?: string
    enableCustomFlags?: boolean
    customFlags?: LLMFlags[]
    image?:string
    regex?:customscript[]
    reasonEffort?:number
}


interface hordeConfig{
    apiKey:string
    model:string
    softPrompt:string
}

export interface folder{
    name:string
    data:string[]
    color:string
    id:string
    imgFile?:string
    img?:string
}


interface sdConfig{
    width:number
    height:number
    sampler_name:string
    script_name:string
    denoising_strength:number
    enable_hr:boolean
    hr_scale: number
    hr_upscaler:string
}

interface NAIImgConfig{
    width:number,
    height:number,
    sampler:string,
    steps:number,
    scale:number,
    sm:boolean,
    sm_dyn:boolean,
    noise:number,
    strength:number,
    image:string,
    refimage:string,
    InfoExtracted:number,
    RefStrength:number
}

interface ComfyConfig{
    workflow:string,
    posNodeID: string,
    posInputName:string,
    negNodeID: string,
    negInputName:string,
    timeout: number
}

export type FormatingOrderItem = 'main'|'jailbreak'|'chats'|'lorebook'|'globalNote'|'authorNote'|'lastChat'|'description'|'postEverything'|'personaPrompt'

export interface Chat{
    message: Message[]
    note:string
    name:string
    localLore: loreBook[]
    sdData?:string
    supaMemoryData?:string
    hypaV2Data?:SerializableHypaV2Data
    lastMemory?:string
    suggestMessages?:string[]
    isStreaming?:boolean
    scriptstate?:{[key:string]:string|number|boolean}
    modules?:string[]
    id?:string
    bindedPersona?:string
    fmIndex?:number
    hypaV3Data?:SerializableHypaV3Data
}

export interface Message{
    role: 'user'|'char'
    data: string
    saying?: string
    chatId?:string
    time?: number
    generationInfo?: MessageGenerationInfo
    name?:string
    otherUser?:boolean
}

export interface MessageGenerationInfo{
    model?: string
    generationId?: string
    inputTokens?: number
    outputTokens?: number
    maxContext?: number
}

interface AINsettings{
    top_p: number,
    rep_pen: number,
    top_a: number,
    rep_pen_slope:number,
    rep_pen_range: number,
    typical_p:number
    badwords:string
    stoptokens:string
    top_k:number
}

export interface OobaSettings{
    max_new_tokens: number,
    do_sample: boolean,
    temperature: number,
    top_p: number,
    typical_p: number,
    repetition_penalty: number,
    encoder_repetition_penalty: number,
    top_k: number,
    min_length: number,
    no_repeat_ngram_size: number,
    num_beams: number,
    penalty_alpha: number,
    length_penalty: number,
    early_stopping: boolean,
    seed: number,
    add_bos_token: boolean,
    truncation_length: number,
    ban_eos_token: boolean,
    skip_special_tokens: boolean,
    top_a: number,
    tfs: number,
    epsilon_cutoff: number,
    eta_cutoff: number,
    formating:{
        header:string,
        systemPrefix:string,
        userPrefix:string,
        assistantPrefix:string
        seperator:string
        useName:boolean
    }
}


export const saveImage = saveImageGlobal

export const defaultAIN:AINsettings = {
    top_p: 0.7,
    rep_pen: 1.0625,
    top_a: 0.08,
    rep_pen_slope: 1.7,
    rep_pen_range: 1024,
    typical_p: 1.0,
    badwords: '',
    stoptokens: '',
    top_k: 140
}

export const defaultOoba:OobaSettings = {
    max_new_tokens: 180,
    do_sample: true,
    temperature: 0.7,
    top_p: 0.9,
    typical_p: 1,
    repetition_penalty: 1.15,
    encoder_repetition_penalty: 1,
    top_k: 20,
    min_length: 0,
    no_repeat_ngram_size: 0,
    num_beams: 1,
    penalty_alpha: 0,
    length_penalty: 1,
    early_stopping: false,
    seed: -1,
    add_bos_token: true,
    truncation_length: 4096,
    ban_eos_token: false,
    skip_special_tokens: true,
    top_a: 0,
    tfs: 1,
    epsilon_cutoff: 0,
    eta_cutoff: 0,
    formating:{
        header: "Below is an instruction that describes a task. Write a response that appropriately completes the request.",
        systemPrefix: "### Instruction:",
        userPrefix: "### Input:",
        assistantPrefix: "### Response:",
        seperator:"",
        useName:false,
    }
}


export const presetTemplate:botPreset = {
    name: "New Preset",
    apiType: "gpt35_0301",
    openAIKey: "",
    mainPrompt: defaultMainPrompt,
    jailbreak: defaultJailbreak,
    globalNote: "",
    temperature: 80,
    maxContext: 4000,
    maxResponse: 300,
    frequencyPenalty: 70,
    PresensePenalty: 70,
    formatingOrder: ['main', 'description', 'personaPrompt','chats','lastChat', 'jailbreak', 'lorebook', 'globalNote', 'authorNote'],
    aiModel: "gpt35_0301",
    subModel: "gpt35_0301",
    currentPluginProvider: "",
    textgenWebUIStreamURL: '',
    textgenWebUIBlockingURL: '',
    forceReplaceUrl: '',
    forceReplaceUrl2: '',
    promptPreprocess: false,
    proxyKey: '',
    bias: [],
    ooba: safeStructuredClone(defaultOoba),
    ainconfig: safeStructuredClone(defaultAIN),
    reverseProxyOobaArgs: {
        mode: 'instruct'
    },
    top_p: 1,
    useInstructPrompt: false,
}

const defaultSdData:[string,string][] = [
    ["always", "solo, 1girl"],
    ['negative', ''],
    ["|character\'s appearance", ''],
    ['current situation', ''],
    ['$character\'s pose', ''],
    ['$character\'s emotion', ''],
    ['current location', ''],
]

export const defaultSdDataFunc = () =>{
    return safeStructuredClone(defaultSdData)
}

export function saveCurrentPreset(){
    let db = getDatabase()
    let pres = db.botPresets
    pres[db.botPresetsId] = {
        name: pres[db.botPresetsId].name,
        apiType: db.apiType,
        openAIKey: db.openAIKey,
        mainPrompt:db.mainPrompt,
        jailbreak: db.jailbreak,
        globalNote: db.globalNote,
        temperature: db.temperature,
        maxContext: db.maxContext,
        maxResponse: db.maxResponse,
        frequencyPenalty: db.frequencyPenalty,
        PresensePenalty: db.PresensePenalty,
        formatingOrder: db.formatingOrder,
        aiModel: db.aiModel,
        subModel: db.subModel,
        currentPluginProvider: db.currentPluginProvider,
        textgenWebUIStreamURL: db.textgenWebUIStreamURL,
        textgenWebUIBlockingURL: db.textgenWebUIBlockingURL,
        forceReplaceUrl: db.forceReplaceUrl,
        forceReplaceUrl2: db.forceReplaceUrl2,
        promptPreprocess: db.promptPreprocess,
        bias: db.bias,
        koboldURL: db.koboldURL,
        proxyKey: db.proxyKey,
        ooba: safeStructuredClone(db.ooba),
        ainconfig: safeStructuredClone(db.ainconfig),
        proxyRequestModel: db.proxyRequestModel,
        openrouterRequestModel: db.openrouterRequestModel,
        NAISettings: safeStructuredClone(db.NAIsettings),
        promptTemplate: db.promptTemplate ?? null,
        NAIadventure: db.NAIadventure ?? false,
        NAIappendName: db.NAIappendName ?? false,
        localStopStrings: db.localStopStrings,
        autoSuggestPrompt: db.autoSuggestPrompt,
        customProxyRequestModel: db.customProxyRequestModel,
        reverseProxyOobaArgs: safeStructuredClone(db.reverseProxyOobaArgs) ?? null,
        top_p: db.top_p ?? 1,
        promptSettings: safeStructuredClone(db.promptSettings) ?? null,
        repetition_penalty: db.repetition_penalty,
        min_p: db.min_p,
        top_a: db.top_a,
        openrouterProvider: db.openrouterProvider,
        useInstructPrompt: db.useInstructPrompt,
        customPromptTemplateToggle: db.customPromptTemplateToggle ?? "",
        templateDefaultVariables: db.templateDefaultVariables ?? "",
        moduleIntergration: db.moduleIntergration ?? "",
        top_k: db.top_k,
        instructChatTemplate: db.instructChatTemplate,
        JinjaTemplate: db.JinjaTemplate ?? '',
        jsonSchemaEnabled:db.jsonSchemaEnabled??false,
        jsonSchema:db.jsonSchema ?? '',
        strictJsonSchema:db.strictJsonSchema ?? true,
        extractJson:db.extractJson ?? '',
        groupOtherBotRole: db.groupOtherBotRole ?? 'user',
        groupTemplate: db.groupTemplate ?? '',
        seperateParametersEnabled: db.seperateParametersEnabled ?? false,
        seperateParameters: safeStructuredClone(db.seperateParameters),
        openAIPrediction: db.OAIPrediction,
        customAPIFormat: safeStructuredClone(db.customAPIFormat),
        systemContentReplacement: db.systemContentReplacement,
        systemRoleReplacement: db.systemRoleReplacement,
        customFlags: safeStructuredClone(db.customFlags),
        enableCustomFlags: db.enableCustomFlags,
        regex: db.presetRegex,
        image: pres?.[db.botPresetsId]?.image ?? '',
        reasonEffort: db.reasoningEffort ?? 0,
    }
    db.botPresets = pres
    setDatabase(db)
}

export function copyPreset(id:number){
    saveCurrentPreset()
    let db = getDatabase()
    let pres = db.botPresets
    const newPres = safeStructuredClone(pres[id])
    newPres.name += " Copy"
    db.botPresets.push(newPres)
    setDatabase(db)
}

export function changeToPreset(id =0, savecurrent = true){
    if(savecurrent){
        saveCurrentPreset()
    }
    let db = getDatabase()
    let pres = db.botPresets
    const newPres = pres[id]
    db.botPresetsId = id
    db = setPreset(db, newPres)
    setDatabase(db)
}

export function setPreset(db:Database, newPres: botPreset){
    db.apiType = newPres.apiType ?? db.apiType
    db.mainPrompt = newPres.mainPrompt ?? db.mainPrompt
    db.jailbreak = newPres.jailbreak ?? db.jailbreak
    db.globalNote = newPres.globalNote ?? db.globalNote
    db.temperature = newPres.temperature ?? db.temperature
    db.maxContext = newPres.maxContext ?? db.maxContext
    db.maxResponse = newPres.maxResponse ?? db.maxResponse
    db.frequencyPenalty = newPres.frequencyPenalty ?? db.frequencyPenalty
    db.PresensePenalty = newPres.PresensePenalty ?? db.PresensePenalty
    db.formatingOrder = newPres.formatingOrder ?? db.formatingOrder
    db.aiModel = newPres.aiModel ?? db.aiModel
    db.subModel = newPres.subModel ?? db.subModel
    db.currentPluginProvider = newPres.currentPluginProvider ?? db.currentPluginProvider
    db.textgenWebUIStreamURL = newPres.textgenWebUIStreamURL ?? db.textgenWebUIStreamURL
    db.textgenWebUIBlockingURL = newPres.textgenWebUIBlockingURL ?? db.textgenWebUIBlockingURL
    db.forceReplaceUrl = newPres.forceReplaceUrl ?? db.forceReplaceUrl
    db.promptPreprocess = newPres.promptPreprocess ?? db.promptPreprocess
    db.forceReplaceUrl2 = newPres.forceReplaceUrl2 ?? db.forceReplaceUrl2
    db.bias = newPres.bias ?? db.bias
    db.koboldURL = newPres.koboldURL ?? db.koboldURL
    db.proxyKey = newPres.proxyKey ?? db.proxyKey
    db.ooba = safeStructuredClone(newPres.ooba ?? db.ooba)
    db.ainconfig = safeStructuredClone(newPres.ainconfig ?? db.ainconfig)
    db.openrouterRequestModel = newPres.openrouterRequestModel ?? db.openrouterRequestModel
    db.proxyRequestModel = newPres.proxyRequestModel ?? db.proxyRequestModel
    db.NAIsettings = newPres.NAISettings ?? db.NAIsettings
    db.autoSuggestPrompt = newPres.autoSuggestPrompt ?? db.autoSuggestPrompt
    db.autoSuggestPrefix = newPres.autoSuggestPrefix ?? db.autoSuggestPrefix
    db.autoSuggestClean = newPres.autoSuggestClean ?? db.autoSuggestClean
    db.promptTemplate = newPres.promptTemplate
    db.NAIadventure = newPres.NAIadventure
    db.NAIappendName = newPres.NAIappendName
    db.NAIsettings.cfg_scale ??= 1
    db.NAIsettings.mirostat_tau ??= 0
    db.NAIsettings.mirostat_lr ??= 1
    db.localStopStrings = newPres.localStopStrings
    db.customProxyRequestModel = newPres.customProxyRequestModel ?? ''
    db.reverseProxyOobaArgs = safeStructuredClone(newPres.reverseProxyOobaArgs) ?? {
        mode: 'instruct'
    }
    db.top_p = newPres.top_p ?? 1
    //@ts-ignore //for legacy mistpings
    db.promptSettings = safeStructuredClone(newPres.promptSettings) ?? {
        assistantPrefill: '',
        postEndInnerFormat: '',
        sendChatAsSystem: false,
        sendName: false,
        utilOverride: false,
    }
    db.promptSettings.maxThoughtTagDepth ??= -1
    db.repetition_penalty = newPres.repetition_penalty
    db.min_p = newPres.min_p
    db.top_a = newPres.top_a
    db.openrouterProvider = newPres.openrouterProvider
    db.useInstructPrompt = newPres.useInstructPrompt ?? false
    db.customPromptTemplateToggle = newPres.customPromptTemplateToggle ?? ''
    db.templateDefaultVariables = newPres.templateDefaultVariables ?? ''
    db.moduleIntergration = newPres.moduleIntergration ?? ''
    db.top_k = newPres.top_k ?? db.top_k
    db.instructChatTemplate = newPres.instructChatTemplate ?? db.instructChatTemplate
    db.JinjaTemplate = newPres.JinjaTemplate ?? db.JinjaTemplate
    db.jsonSchemaEnabled = newPres.jsonSchemaEnabled ?? false
    db.jsonSchema = newPres.jsonSchema ?? ''
    db.strictJsonSchema = newPres.strictJsonSchema ?? true
    db.extractJson = newPres.extractJson ?? ''
    db.groupOtherBotRole = newPres.groupOtherBotRole ?? 'user'
    db.groupTemplate = newPres.groupTemplate ?? ''
    db.seperateParametersEnabled = newPres.seperateParametersEnabled ?? false
    db.seperateParameters = newPres.seperateParameters ? safeStructuredClone(newPres.seperateParameters) : {
        memory: {},
        emotion: {},
        translate: {},
        otherAx: {}
    }
    db.OAIPrediction = newPres.openAIPrediction ?? ''
    db.customAPIFormat = safeStructuredClone(newPres.customAPIFormat) ?? LLMFormat.OpenAICompatible
    db.systemContentReplacement = newPres.systemContentReplacement ?? ''
    db.systemRoleReplacement = newPres.systemRoleReplacement ?? 'user'
    db.customFlags = safeStructuredClone(newPres.customFlags) ?? []
    db.enableCustomFlags = newPres.enableCustomFlags ?? false
    db.presetRegex = newPres.regex ?? []
    db.reasoningEffort = newPres.reasonEffort ?? 0
    return db
}

import { encode as encodeMsgpack, decode as decodeMsgpack } from "msgpackr";
import * as fflate from "fflate";
import type { OnnxModelFiles } from '../process/transformers';
import type { RisuModule } from '../process/modules';
import type { SerializableHypaV2Data } from '../process/memory/hypav2';
import { decodeRPack, encodeRPack } from '../rpack/rpack_bg';
import { DBState, selectedCharID } from '../stores.svelte';
import { LLMFlags, LLMFormat } from '../model/modellist';
import type { Parameter } from '../process/request';
import type { HypaModel } from '../process/memory/hypamemory';
import type { SerializableHypaV3Data } from '../process/memory/hypav3';

export async function downloadPreset(id:number, type:'json'|'risupreset'|'return' = 'json'){
    saveCurrentPreset()
    let db = getDatabase()
    let pres = safeStructuredClone(db.botPresets[id])
    console.log(pres)
    pres.openAIKey = ''
    pres.forceReplaceUrl = ''
    pres.forceReplaceUrl2 = ''
    pres.proxyKey = ''
    pres.textgenWebUIStreamURL=  ''
    pres.textgenWebUIBlockingURL=  ''

    if(type === 'json'){
        downloadFile(pres.name + "_preset.json", Buffer.from(JSON.stringify(pres, null, 2)))
    }
    else if(type === 'risupreset' || type === 'return'){
        const buf = fflate.compressSync(encodeMsgpack({
            presetVersion: 2,
            type: 'preset',
            preset: await encryptBuffer(
                encodeMsgpack(pres),
                'risupreset'
            )
        }))

        const buf2 = await encodeRPack(buf)

        if(type === 'risupreset'){
            downloadFile(pres.name + "_preset.risup", buf2)
        }
        else{
            return {
                data: pres,
                buf: buf2
            }
        }

    }

    alertNormal(language.successExport)


    return {
        data: pres,
        buf: null
    }
}


export async function importPreset(f:{
    name:string
    data:Uint8Array
}|null = null){
    if(!f){
        f = await selectSingleFile(["json", "preset", "risupreset", "risup"])
    }
    if(!f){
        return
    }
    let pre:any
    if(f.name.endsWith('.risupreset') || f.name.endsWith('.risup')){
        let data = f.data
        if(f.name.endsWith('.risup')){
            data = await decodeRPack(data)
        }
        const decoded = await decodeMsgpack(fflate.decompressSync(data))
        console.log(decoded)
        if((decoded.presetVersion === 0 || decoded.presetVersion === 2) && decoded.type === 'preset'){
            pre = {...presetTemplate,...decodeMsgpack(Buffer.from(await decryptBuffer(decoded.preset ?? decoded.pres, 'risupreset')))}
        }
    }
    else{
        pre = {...presetTemplate,...(JSON.parse(Buffer.from(f.data).toString('utf-8')))}
        console.log(pre)
    }
    let db = getDatabase()
    if(pre.presetVersion && pre.presetVersion >= 3){
        //NAI preset
        const pr = safeStructuredClone(prebuiltPresets.NAI2)
        pr.temperature = pre.parameters.temperature * 100
        pr.maxResponse = pre.parameters.max_length
        pr.NAISettings.topK = pre.parameters.top_k
        pr.NAISettings.topP = pre.parameters.top_p
        pr.NAISettings.topA = pre.parameters.top_a
        pr.NAISettings.typicalp = pre.parameters.typical_p
        pr.NAISettings.tailFreeSampling = pre.parameters.tail_free_sampling
        pr.NAISettings.repetitionPenalty = pre.parameters.repetition_penalty
        pr.NAISettings.repetitionPenaltyRange = pre.parameters.repetition_penalty_range
        pr.NAISettings.repetitionPenaltySlope = pre.parameters.repetition_penalty_slope
        pr.NAISettings.frequencyPenalty = pre.parameters.repetition_penalty_frequency
        pr.NAISettings.repostitionPenaltyPresence = pre.parameters.repetition_penalty_presence
        pr.PresensePenalty = pre.parameters.repetition_penalty_presence * 100
        pr.NAISettings.cfg_scale = pre.parameters.cfg_scale
        pr.NAISettings.mirostat_lr = pre.parameters.mirostat_lr
        pr.NAISettings.mirostat_tau = pre.parameters.mirostat_tau
        pr.name = pre.name ?? "Imported"
        db.botPresets.push(pr)
        setDatabase(db)
        return
    }

    if(Array.isArray(pre?.prompt_order?.[0]?.order) && Array.isArray(pre?.prompts)){
        //ST preset
        const pr = safeStructuredClone(presetTemplate)
        pr.promptTemplate = []

        function findPrompt(identifier:number){
            return pre.prompts.find((p:any) => p.identifier === identifier)
        }
        pr.temperature = (pre.temperature ?? 0.8) * 100
        pr.frequencyPenalty = (pre.frequency_penalty ?? 0.7) * 100
        pr.PresensePenalty = (pre.presence_penalty * 0.7) * 100
        pr.top_p = pre.top_p ?? 1

        for(const prompt of pre?.prompt_order?.[0]?.order){
            if(!prompt?.enabled){
                continue
            }
            const p = findPrompt(prompt?.identifier ?? '')
            if(p){
                switch(p.identifier){
                    case 'main':{
                        pr.promptTemplate.push({
                            type: 'plain',
                            type2: 'main',
                            text: p.content ?? "",
                            role: p.role ?? "system"
                        })
                        break
                    }
                    case 'jailbreak':
                    case 'nsfw':{
                        pr.promptTemplate.push({
                            type: 'jailbreak',
                            type2: 'normal',
                            text: p.content ?? "",
                            role: p.role ?? "system"
                        })
                        break
                    }
                    case 'dialogueExamples':
                    case 'charPersonality':
                    case 'scenario':{
                        break //ignore
                    }
                    case 'chatHistory':{
                        pr.promptTemplate.push({
                            type: 'chat',
                            rangeEnd: 'end',
                            rangeStart: 0
                        })
                        break
                    }
                    case 'worldInfoBefore':{
                        pr.promptTemplate.push({
                            type: 'lorebook'
                        })
                        break
                    }
                    case 'worldInfoAfter':{
                        break
                    }
                    case 'charDescription':{
                        pr.promptTemplate.push({
                            type: 'description'
                        })
                        break
                    }
                    case 'personaDescription':{
                        pr.promptTemplate.push({
                            type: 'persona'
                        })
                        break
                    }
                    default:{
                        console.log(p)
                        pr.promptTemplate.push({
                            type: 'plain',
                            type2: 'normal',
                            text: p.content ?? "",
                            role: p.role ?? "system"
                        })
                    }
                }
            }
            else{
                console.log("Prompt not found", prompt)
            
            }
        }
        if(pre?.assistant_prefill){
            pr.promptTemplate.push({
                type: 'postEverything'
            })
            pr.promptTemplate.push({
                type: 'plain',
                type2: 'main',
                text: `{{#if {{prefill_supported}}}}${pre?.assistant_prefill}{{/if}}`,
                role: 'bot'
            })
        }
        pr.name = "Imported ST Preset"
        db.botPresets.push(pr)
        setDatabase(db)
        return
    }
    pre.name ??= "Imported"
    db.botPresets.push(pre)
    setDatabase(db)
}<|MERGE_RESOLUTION|>--- conflicted
+++ resolved
@@ -901,11 +901,8 @@
     inlayErrorResponse:boolean
     reasoningEffort:number
     bulkEnabling:boolean
-<<<<<<< HEAD
     showTranslationLoading: boolean
-=======
     showDeprecatedTriggerV1:boolean
->>>>>>> c88706ea
 }
 
 interface SeparateParameters{
