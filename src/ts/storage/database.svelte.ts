--- conflicted
+++ resolved
@@ -1023,12 +1023,9 @@
     igpPrompt:string
     useTokenizerCaching:boolean
     showMenuHypaMemoryModal:boolean
-<<<<<<< HEAD
     mcpURLs:string[]
-=======
     promptInfoInsideChat:boolean
     promptTextInfoInsideChat:boolean
->>>>>>> 42b2fe54
 }
 
 interface SeparateParameters{
