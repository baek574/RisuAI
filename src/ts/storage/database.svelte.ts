import { get, writable } from 'svelte/store';
import { checkNullish, decryptBuffer, encryptBuffer, selectSingleFile } from '../util';
import { changeLanguage, language } from '../../lang';
import type { RisuPlugin } from '../plugins/plugins';
import type {triggerscript as triggerscriptMain} from '../process/triggers';
import { downloadFile, saveAsset as saveImageGlobal } from '../globalApi.svelte';
import { defaultAutoSuggestPrompt, defaultJailbreak, defaultMainPrompt } from './defaultPrompts';
import { alertError, alertNormal, alertSelect } from '../alert';
import type { NAISettings } from '../process/models/nai';
import { prebuiltNAIpresets, prebuiltPresets } from '../process/templates/templates';
import { defaultColorScheme, type ColorScheme } from '../gui/colorscheme';
import type { PromptItem, PromptSettings } from '../process/prompt';
import type { OobaChatCompletionRequestParams } from '../model/ooba';

export let appVer = "159.0.0"
export let webAppSubVer = ''


export function setDatabase(data:Database){
    if(checkNullish(data.characters)){
        data.characters = []
    }
    if(checkNullish(data.apiType)){
        data.apiType = 'gpt35_0301'
    }
    if(checkNullish(data.openAIKey)){
        data.openAIKey = ''
    }
    if(checkNullish(data.mainPrompt)){
        data.mainPrompt = defaultMainPrompt
    }
    if(checkNullish(data.jailbreak)){
        data.jailbreak = defaultJailbreak
    }
    if(checkNullish(data.globalNote)){
        data.globalNote = ``
    }
    if(checkNullish(data.temperature)){
        data.temperature = 80
    }
    if(checkNullish(data.maxContext)){
        data.maxContext = 4000
    }
    if(checkNullish(data.maxResponse)){
        data.maxResponse = 500
    }
    if(checkNullish(data.frequencyPenalty)){
        data.frequencyPenalty = 70
    }
    if(checkNullish(data.PresensePenalty)){
        data.PresensePenalty = 70
    }
    if(checkNullish(data.aiModel)){
        data.aiModel = 'gpt35_0301'
    }
    if(checkNullish(data.jailbreakToggle)){
        data.jailbreakToggle = false
    }
    if(checkNullish(data.formatingOrder)){
        data.formatingOrder = ['main','description', 'personaPrompt','chats','lastChat','jailbreak','lorebook', 'globalNote', 'authorNote']
    }
    if(checkNullish(data.loreBookDepth)){
        data.loreBookDepth = 5
    }
    if(checkNullish(data.loreBookToken)){
        data.loreBookToken = 800
    }
    if(checkNullish(data.username)){
        data.username = 'User'
    }
    if(checkNullish(data.userIcon)){
        data.userIcon = ''
    }
    if(checkNullish(data.additionalPrompt)){
        data.additionalPrompt = 'The assistant must act as {{char}}. user is {{user}}.'
    }
    if(checkNullish(data.descriptionPrefix)){
        data.descriptionPrefix = 'description of {{char}}: '
    }
    if(checkNullish(data.forceReplaceUrl)){
        data.forceReplaceUrl = ''
    }
    if(checkNullish(data.forceReplaceUrl2)){
        data.forceReplaceUrl2 = ''
    }
    if(checkNullish(data.language)){
        data.language = 'en'
    }
    if(checkNullish(data.swipe)){
        data.swipe = true
    }
    if(checkNullish(data.translator)){
        data.translator = ''
    }
    if(checkNullish(data.translatorMaxResponse)){
        data.translatorMaxResponse = 1000
    }
    if(checkNullish(data.currentPluginProvider)){
        data.currentPluginProvider = ''
    }
    if(checkNullish(data.plugins)){
        data.plugins = []
    }
    if(checkNullish(data.zoomsize)){
        data.zoomsize = 100
    }
    if(checkNullish(data.lastup)){
        data.lastup = ''
    }
    if(checkNullish(data.customBackground)){
        data.customBackground = ''
    }
    if(checkNullish(data.textgenWebUIStreamURL)){
        data.textgenWebUIStreamURL = 'wss://localhost/api/'
    }
    if(checkNullish(data.textgenWebUIBlockingURL)){
        data.textgenWebUIBlockingURL = 'https://localhost/api/'
    }
    if(checkNullish(data.autoTranslate)){
        data.autoTranslate = false
    }
    if(checkNullish(data.fullScreen)){
        data.fullScreen = false
    }
    if(checkNullish(data.playMessage)){
        data.playMessage = false
    }
    if(checkNullish(data.iconsize)){
        data.iconsize = 100
    }
    if(checkNullish(data.theme)){
        data.theme = ''
    }
    if(checkNullish(data.subModel)){
        data.subModel = 'gpt35_0301'
    }
    if(checkNullish(data.timeOut)){
        data.timeOut = 120
    }
    if(checkNullish(data.waifuWidth)){
        data.waifuWidth = 100
    }
    if(checkNullish(data.waifuWidth2)){
        data.waifuWidth2 = 100
    }
    if(checkNullish(data.emotionPrompt)){
        data.emotionPrompt = ""
    }
    if(checkNullish(data.requester)){
        data.requester = "new"
    }
    if(checkNullish(data.proxyKey)){
        data.proxyKey = ""
    }
    if(checkNullish(data.botPresets)){
        let defaultPreset = presetTemplate
        defaultPreset.name = "Default"
        data.botPresets = [defaultPreset]
    }
    if(checkNullish(data.botPresetsId)){
        data.botPresetsId = 0
    }
    if(checkNullish(data.sdProvider)){
        data.sdProvider = ''
    }
    if(checkNullish(data.runpodKey)){
        data.runpodKey = ''
    }
    if(checkNullish(data.webUiUrl)){
        data.webUiUrl = 'http://127.0.0.1:7860/'
    }
    if(checkNullish(data.sdSteps)){
        data.sdSteps = 30
    }
    if(checkNullish(data.sdCFG)){
        data.sdCFG = 7
    }
    if(checkNullish(data.NAIImgUrl)){
        data.NAIImgUrl = 'https://image.novelai.net/ai/generate-image'
    }
    if(checkNullish(data.NAIApiKey)){
        data.NAIApiKey = ''
    }
    if(checkNullish(data.NAIImgModel)){
        data.NAIImgModel = 'nai-diffusion-3'
    }
    if(checkNullish(data.NAII2I)){
        data.NAII2I = false
    }
    if(checkNullish(data.NAIREF)){
        data.NAIREF = false
    }
    if(checkNullish(data.textTheme)){
        data.textTheme = "standard"
    }
    if(checkNullish(data.emotionPrompt2)){
        data.emotionPrompt2 = ""
    }
    if(checkNullish(data.requestRetrys)){
        data.requestRetrys = 2
    }
    if(checkNullish(data.useSayNothing)){
        data.useSayNothing = true
    }
    if(checkNullish(data.bias)){
        data.bias = []
    }
    if(checkNullish(data.requestmet)){
        data.requestmet = 'normal'
    }
    if(checkNullish(data.requestproxy)){
        data.requestproxy = ''
    }
    if(checkNullish(data.showUnrecommended)){
        data.showUnrecommended = false
    }
    if(checkNullish(data.elevenLabKey)){
        data.elevenLabKey = ''
    }
    if(checkNullish(data.voicevoxUrl)){
        data.voicevoxUrl = ''
    }
    if(checkNullish(data.supaMemoryPrompt)){
        data.supaMemoryPrompt = ''
    }
    if(checkNullish(data.showMemoryLimit)){
        data.showMemoryLimit = false
    }
    if(checkNullish(data.supaMemoryKey)){
        data.supaMemoryKey = ""
    }
    if(checkNullish(data.hypaMemoryKey)){
        data.hypaMemoryKey = ""
    }
    if(checkNullish(data.supaModelType)){
        data.supaModelType = "none"
    }
    if(checkNullish(data.askRemoval)){
        data.askRemoval = true
    }
    if(checkNullish(data.sdConfig)){
        data.sdConfig = {
            width:512,
            height:512,
            sampler_name:"Euler a",
            script_name:"",
            denoising_strength:0.7,
            enable_hr:false,
            hr_scale:1.25,
            hr_upscaler:"Latent"
        }
    }
    if(checkNullish(data.NAIImgConfig)){
        data.NAIImgConfig = {
            width:512,
            height:768,
            sampler:"k_dpmpp_sde",
            steps:28,
            scale:5,
            sm:true,
            sm_dyn:false,
            noise:0.0,
            strength:0.6,
            image:"",
            refimage:"",
            InfoExtracted:1,
            RefStrength:0.4,
            //add 4
            autoSmea:false,
            legacy_uc:false,
            use_coords:false,
            v4_prompt:{
                caption:{
                    base_caption:'',
                    char_captions:[]
                },
                use_coords:false,
                use_order:true
            },
            v4_negative_prompt:{
                caption:{
                    base_caption:'',
                    char_captions:[]
                },
                legacy_uc:false,
            }
        }
    }
    //add NAI v4 (사용중인 사람용 추가 DB Init)
    if(checkNullish(data.NAIImgConfig.v4_prompt)){
        data.NAIImgConfig.autoSmea = false;
        data.NAIImgConfig.use_coords = false;
        data.NAIImgConfig.legacy_uc = false;
        data.NAIImgConfig.v4_prompt = {
            caption:{
                base_caption:"",
                char_captions:[]
            },
            use_coords:false,
            use_order:true
        };
        data.NAIImgConfig.v4_negative_prompt = {
            caption:{
                base_caption:"",
                char_captions:[]
            },
            legacy_uc:false,
        };
    }
    if(checkNullish(data.customTextTheme)){
        data.customTextTheme = {
            FontColorStandard: "#f8f8f2",
            FontColorBold: "#f8f8f2",
            FontColorItalic: "#8C8D93",
            FontColorItalicBold: "#8C8D93",
            FontColorQuote1: '#8BE9FD',
            FontColorQuote2: '#FFB86C'
        }
    }
    if(checkNullish(data.hordeConfig)){
        data.hordeConfig = {
            apiKey: "",
            model: "",
            softPrompt: ""
        }
    }
    if(checkNullish(data.novelai)){
        data.novelai = {
            token: "",
            model: "clio-v1",
        }
    }
    if(checkNullish(data.loreBook)){
        data.loreBookPage = 0
        data.loreBook = [{
            name: "My First LoreBook",
            data: []
        }]
    }
    if(checkNullish(data.loreBookPage) || data.loreBook.length < data.loreBookPage){
        data.loreBookPage = 0
    }
    data.globalscript ??= []
    data.sendWithEnter ??= true
    data.autoSuggestPrompt ??= defaultAutoSuggestPrompt
    data.autoSuggestPrefix ??= ""
    data.OAIPrediction ??= ''
    data.autoSuggestClean ??= true
    data.imageCompression ??= true
    if(!data.formatingOrder.includes('personaPrompt')){
        data.formatingOrder.splice(data.formatingOrder.indexOf('main'),0,'personaPrompt')
    }
    data.selectedPersona ??= 0
    data.personaPrompt ??= ''
    data.personas ??= [{
        name: data.username,
        personaPrompt: "",
        icon: data.userIcon,
        largePortrait: false
    }]
    data.classicMaxWidth ??= false
    data.ooba ??= safeStructuredClone(defaultOoba)
    data.ainconfig ??= safeStructuredClone(defaultAIN)
    data.openrouterKey ??= ''
    data.openrouterRequestModel ??= 'openai/gpt-3.5-turbo'
    data.toggleConfirmRecommendedPreset ??= true
    data.officialplugins ??= {}
    data.NAIsettings ??= safeStructuredClone(prebuiltNAIpresets)
    data.assetWidth ??= -1
    data.animationSpeed ??= 0.4
    data.colorScheme ??= safeStructuredClone(defaultColorScheme)
    data.colorSchemeName ??= 'default'
    data.NAIsettings.starter ??= ""
    data.hypaModel ??= 'MiniLM'
    data.mancerHeader ??= ''
    data.emotionProcesser ??= 'submodel'
    data.translatorType ??= 'google'
    data.htmlTranslation ??= false
    data.deeplOptions ??= {
        key:'',
        freeApi: false
    }
    data.deeplXOptions ??= {
        url:'',
        token:''
    } 
    data.NAIadventure ??= false
    data.NAIappendName ??= true
    data.NAIsettings.cfg_scale ??= 1
    data.NAIsettings.mirostat_tau ??= 0
    data.NAIsettings.mirostat_lr ??= 1
    data.autofillRequestUrl ??= true
    data.customProxyRequestModel ??= ''
    data.generationSeed ??= -1
    data.newOAIHandle ??= true
    data.gptVisionQuality ??= 'low'
    data.huggingfaceKey ??= ''
    data.fishSpeechKey ??= ''
    data.statistics ??= {}
    data.presetRegex ??= []
    data.reverseProxyOobaArgs ??= {
        mode: 'instruct'
    }
    data.top_p ??= 1
    if(typeof(data.top_p) !== 'number'){
        //idk why type changes, but it does so this is a fix
        data.top_p = 1
    }
    //@ts-ignore
    data.google ??= {}
    data.google.accessToken ??= ''
    data.google.projectId ??= ''
    data.genTime ??= 1
    data.promptSettings ??= {
        assistantPrefill: '',
        postEndInnerFormat: '',
        sendChatAsSystem: false,
        sendName: false,
        utilOverride: false,
        customChainOfThought: false,
        maxThoughtTagDepth: -1
    }
    data.keiServerURL ??= ''
    data.top_k ??= 0
    data.promptSettings.maxThoughtTagDepth ??= -1
    data.openrouterFallback ??= true
    data.openrouterMiddleOut ??= false
    data.removePunctuationHypa ??= true
    data.memoryLimitThickness ??= 1
    data.modules ??= []
    data.enabledModules ??= []
    data.additionalParams ??= []
    data.heightMode ??= 'normal'
    data.antiClaudeOverload ??= false
    data.maxSupaChunkSize ??= 1200
    data.ollamaURL ??= ''
    data.ollamaModel ??= ''
    data.autoContinueChat ??= false
    data.autoContinueMinTokens ??= 0
    data.repetition_penalty ??= 1
    data.min_p ??= 0
    data.top_a ??= 0
    data.customTokenizer ??= 'tik'
    data.instructChatTemplate ??= "chatml"
    data.openrouterProvider ??= ''
    data.useInstructPrompt ??= false
    data.hanuraiEnable ??= false
    data.hanuraiSplit ??= false
    data.hanuraiTokens ??= 1000
    data.textAreaSize ??= 0
    data.sideBarSize ??= 0
    data.textAreaTextSize ??= 0
    data.combineTranslation ??= false
    data.customPromptTemplateToggle ??= ''
    data.globalChatVariables ??= {}
    data.templateDefaultVariables ??= ''
    data.hypaAllocatedTokens ??= 3000
    data.hypaChunkSize ??= 3000
    data.dallEQuality ??= 'standard'
    data.customTextTheme.FontColorQuote1 ??= '#8BE9FD'
    data.customTextTheme.FontColorQuote2 ??= '#FFB86C'
    data.font ??= 'default'
    data.customFont ??= ''
    data.lineHeight ??= 1.25
    data.stabilityModel ??= 'sd3-large'
    data.stabllityStyle ??= ''
    data.legacyTranslation ??= false
    data.comfyUiUrl ??= 'http://localhost:8188'
    data.comfyConfig ??= {
        workflow: '',
        posNodeID: '',
        posInputName: 'text',
        negNodeID: '',
        negInputName: 'text',
        timeout: 30
    }
    data.hideApiKey ??= true
    data.unformatQuotes ??= false
    data.ttsAutoSpeech ??= false
    data.translatorInputLanguage ??= 'auto'
    data.falModel ??= 'fal-ai/flux/dev'
    data.falLoraScale ??= 1
    data.customCSS ??= ''
    data.strictJsonSchema ??= true
    data.statics ??= {
        messages: 0,
        imports: 0
    }
    data.customQuotes ??= false
    data.customQuotesData ??= ['“','”','‘','’']
    data.groupOtherBotRole ??= 'user'
    data.customGUI ??= ''
    data.customAPIFormat ??= LLMFormat.OpenAICompatible
    data.systemContentReplacement ??= `system: {{slot}}`
    data.systemRoleReplacement ??= 'user'
    data.vertexAccessToken ??= ''
    data.vertexAccessTokenExpires ??= 0
    data.vertexClientEmail ??= ''
    data.vertexPrivateKey ??= ''
    data.seperateParametersEnabled ??= false
    data.seperateParameters ??= {
        memory: {},
        emotion: {},
        translate: {},
        otherAx: {}
    }
    data.customFlags ??= []
    data.enableCustomFlags ??= false
    data.assetMaxDifference ??= 4
    data.showSavingIcon ??= false
    data.banCharacterset ??= []
    data.showPromptComparison ??= false
    data.checkCorruption ??= true
    data.OaiCompAPIKeys ??= {}
    data.reasoningEffort ??= 0
    data.hypaV3Settings = {
        memoryTokensRatio: data.hypaV3Settings?.memoryTokensRatio ?? 0.2,
        extraSummarizationRatio: data.hypaV3Settings?.extraSummarizationRatio ?? 0,
        maxChatsPerSummary: data.hypaV3Settings?.maxChatsPerSummary ?? 4,
        recentMemoryRatio: data.hypaV3Settings?.recentMemoryRatio ?? 0.4,
        similarMemoryRatio: data.hypaV3Settings?.similarMemoryRatio ?? 0.4,
        enableSimilarityCorrection: data.hypaV3Settings?.enableSimilarityCorrection ?? false,
        preserveOrphanedMemory: data.hypaV3Settings?.preserveOrphanedMemory ?? false,
        processRegexScript: data.hypaV3Settings?.processRegexScript ?? false,
        doNotSummarizeUserMessage: data.hypaV3Settings?.doNotSummarizeUserMessage ?? false
    }
    data.returnCSSError ??= true
    data.useExperimentalGoogleTranslator ??= false
    if(data.antiClaudeOverload){ //migration
        data.antiClaudeOverload = false
        data.antiServerOverloads = true
    }
    data.hypaCustomSettings = {
        url: data.hypaCustomSettings?.url ?? "",
        key: data.hypaCustomSettings?.key ?? "",
        model: data.hypaCustomSettings?.model ?? "",       
    }
    data.doNotChangeSeperateModels ??= false
    data.modelTools ??= []
    data.hotkeys ??= structuredClone(defaultHotkeys)
    data.fallbackModels ??= {
        memory: [],
        emotion: [],
        translate: [],
        otherAx: [],
        model: []
    }
    data.fallbackModels = {
        model: data.fallbackModels.model.filter((v) => v !== ''),
        memory: data.fallbackModels.memory.filter((v) => v !== ''),
        emotion: data.fallbackModels.emotion.filter((v) => v !== ''),
        translate: data.fallbackModels.translate.filter((v) => v !== ''),
        otherAx: data.fallbackModels.otherAx.filter((v) => v !== '')
    }
    data.customModels ??= []
    changeLanguage(data.language)
    setDatabaseLite(data)
}

export function setDatabaseLite(data:Database){
    DBState.db = data
}

interface getDatabaseOptions{
    snapshot?:boolean
}

export function getDatabase(options:getDatabaseOptions = {}):Database{
    if(options.snapshot){
        return $state.snapshot(DBState.db) as Database
    }
    return DBState.db as Database
}

export function getCurrentCharacter(options:getDatabaseOptions = {}):character|groupChat{
    const db = getDatabase(options)
    if(!db.characters){
        db.characters = []
    }
    const char = db.characters?.[get(selectedCharID)]
    return char
}

export function setCurrentCharacter(char:character|groupChat){
    if(!DBState.db.characters){
        DBState.db.characters = []
    }
    DBState.db.characters[get(selectedCharID)] = char
}

export function getCharacterByIndex(index:number,options:getDatabaseOptions = {}):character|groupChat{
    const db = getDatabase(options)
    if(!db.characters){
        db.characters = []
    }
    const char = db.characters?.[index]
    return char
}

export function setCharacterByIndex(index:number,char:character|groupChat){
    if(!DBState.db.characters){
        DBState.db.characters = []
    }
    DBState.db.characters[index] = char
}

export function getCurrentChat(){
    const char = getCurrentCharacter()
    return char?.chats[char.chatPage]
}

export function setCurrentChat(chat:Chat){
    const char = getCurrentCharacter()
    char.chats[char.chatPage] = chat
    setCurrentCharacter(char)
}

export interface Database{
    characters: (character|groupChat)[],
    apiType: string
    forceReplaceUrl2:string
    openAIKey: string
    proxyKey:string
    mainPrompt: string
    jailbreak: string
    globalNote:string
    temperature: number
    askRemoval:boolean
    maxContext: number
    maxResponse: number
    frequencyPenalty: number
    PresensePenalty: number
    formatingOrder: FormatingOrderItem[]
    aiModel: string
    jailbreakToggle:boolean
    loreBookDepth: number
    loreBookToken: number,
    cipherChat: boolean,
    loreBook: {
        name:string
        data:loreBook[]
    }[]
    loreBookPage: number
    supaMemoryPrompt: string
    username: string
    userIcon: string
    additionalPrompt: string
    descriptionPrefix: string
    forceReplaceUrl: string
    language: string
    translator: string
    plugins: RisuPlugin[]
    officialplugins: {
        automark?: boolean
        romanizer?: boolean
        metrica?: boolean
        oaiFix?: boolean
        oaiFixEmdash?: boolean
        oaiFixLetters?: boolean
    }
    currentPluginProvider: string
    zoomsize:number
    lastup:string
    customBackground:string
    textgenWebUIStreamURL:string
    textgenWebUIBlockingURL:string
    autoTranslate: boolean
    fullScreen:boolean
    playMessage:boolean
    iconsize:number
    theme: string
    subModel:string
    timeOut:number
    emotionPrompt: string,
    requester:string
    formatversion:number
    waifuWidth:number
    waifuWidth2:number
    botPresets:botPreset[]
    botPresetsId:number
    sdProvider: string
    webUiUrl:string
    sdSteps:number
    sdCFG:number
    sdConfig:sdConfig
    NAIImgUrl:string
    NAIApiKey:string
    NAIImgModel:string
    NAII2I:boolean
    NAIREF:boolean
    NAIImgConfig:NAIImgConfig
    ttsAutoSpeech?:boolean
    runpodKey:string
    promptPreprocess:boolean
    bias: [string, number][]
    swipe:boolean
    instantRemove:boolean
    textTheme: string
    customTextTheme: {
        FontColorStandard: string,
        FontColorBold : string,
        FontColorItalic : string,
        FontColorItalicBold : string,
        FontColorQuote1 : string,
        FontColorQuote2 : string
    }
    requestRetrys:number
    emotionPrompt2:string
    useSayNothing:boolean
    didFirstSetup: boolean
    requestmet: string
    requestproxy: string
    showUnrecommended:boolean
    elevenLabKey:string
    voicevoxUrl:string
    useExperimental:boolean
    showMemoryLimit:boolean
    roundIcons:boolean
    useStreaming:boolean
    palmAPI:string,
    supaMemoryKey:string
    hypaMemoryKey:string
    supaModelType:string
    textScreenColor?:string
    textBorder?:boolean
    textScreenRounded?:boolean
    textScreenBorder?:string
    characterOrder:(string|folder)[]
    hordeConfig:hordeConfig,
    toggleConfirmRecommendedPreset:boolean,
    novelai:{
        token:string,
        model:string
    }
    globalscript: customscript[],
    sendWithEnter:boolean
    fixedChatTextarea:boolean
    clickToEdit: boolean
    koboldURL:string
    advancedBotSettings:boolean
    useAutoSuggestions:boolean
    autoSuggestPrompt:string
    autoSuggestPrefix:string
    autoSuggestClean:boolean
    claudeAPIKey:string,
    useChatCopy:boolean,
    novellistAPI:string,
    useAutoTranslateInput:boolean
    imageCompression:boolean
    account?:{
        token:string
        id:string,
        data: {
            refresh_token?:string,
            access_token?:string
            expires_in?: number
        }
        useSync?:boolean
        kei?:boolean
    },
    classicMaxWidth: boolean,
    useChatSticker:boolean,
    useAdditionalAssetsPreview:boolean,
    usePlainFetch:boolean
    hypaMemory:boolean
    hypav2:boolean
    memoryAlgorithmType:string // To enable new memory module/algorithms 
    proxyRequestModel:string
    ooba:OobaSettings
    ainconfig: AINsettings
    personaPrompt:string
    openrouterRequestModel:string
    openrouterKey:string
    openrouterMiddleOut:boolean
    openrouterFallback:boolean
    selectedPersona:number
    personas:{
        personaPrompt:string
        name:string
        icon:string
        largePortrait?:boolean
        id?:string
    }[]
    assetWidth:number
    animationSpeed:number
    botSettingAtStart:false
    NAIsettings:NAISettings
    hideRealm:boolean
    colorScheme:ColorScheme
    colorSchemeName:string
    promptTemplate?:PromptItem[]
    forceProxyAsOpenAI?:boolean
    hypaModel:HypaModel
    saveTime?:number
    mancerHeader:string
    emotionProcesser:'submodel'|'embedding',
    showMenuChatList?:boolean,
    translatorType:'google'|'deepl'|'none'|'llm'|'deeplX'|'bergamot',
    translatorInputLanguage?:string
    htmlTranslation?:boolean,
    NAIadventure?:boolean,
    NAIappendName?:boolean,
    deeplOptions:{
        key:string,
        freeApi:boolean
    }
    deeplXOptions:{
        url:string,
        token:string    
    }
    localStopStrings?:string[]
    autofillRequestUrl:boolean
    customProxyRequestModel:string
    generationSeed:number
    newOAIHandle:boolean
    putUserOpen: boolean
    inlayImage:boolean
    gptVisionQuality:string
    reverseProxyOobaMode:boolean
    reverseProxyOobaArgs: OobaChatCompletionRequestParams
    tpo?:boolean
    automark?:boolean
    huggingfaceKey:string
    fishSpeechKey:string
    allowAllExtentionFiles?:boolean
    translatorPrompt:string
    translatorMaxResponse:number
    top_p: number,
    google: {
        accessToken: string
        projectId: string
    }
    mistralKey?:string
    chainOfThought?:boolean
    genTime:number
    promptSettings: PromptSettings
    keiServerURL:string
    statistics: {
        newYear2024?: {
            messages: number
            chats: number
        }
    },
    top_k:number
    repetition_penalty:number
    min_p:number
    top_a:number
    claudeAws:boolean
    lastPatchNoteCheckVersion?:string,
    removePunctuationHypa?:boolean
    memoryLimitThickness?:number
    modules: RisuModule[]
    enabledModules: string[]
    sideMenuRerollButton?:boolean
    requestInfoInsideChat?:boolean
    additionalParams:[string, string][]
    heightMode:string
    useAdvancedEditor:boolean
    noWaitForTranslate:boolean
    antiClaudeOverload:boolean
    maxSupaChunkSize:number
    ollamaURL:string
    ollamaModel:string
    autoContinueChat:boolean
    autoContinueMinTokens:number
    removeIncompleteResponse:boolean
    customTokenizer:string
    instructChatTemplate:string
    JinjaTemplate:string
    openrouterProvider:string
    useInstructPrompt:boolean
    hanuraiTokens:number
    hanuraiSplit:boolean
    hanuraiEnable:boolean
    textAreaSize:number
    sideBarSize:number
    textAreaTextSize:number
    combineTranslation:boolean
    dynamicAssets:boolean
    dynamicAssetsEditDisplay:boolean
    customPromptTemplateToggle:string
    globalChatVariables:{[key:string]:string}
    templateDefaultVariables:string
    hypaAllocatedTokens:number
    hypaChunkSize:number
    cohereAPIKey:string
    goCharacterOnImport:boolean
    dallEQuality:string
    font: string
    customFont: string
    lineHeight: number
    stabilityModel: string
    stabilityKey: string
    stabllityStyle: string
    legacyTranslation: boolean
    comfyConfig: ComfyConfig
    comfyUiUrl: string
    useLegacyGUI: boolean
    claudeCachingExperimental: boolean
    hideApiKey: boolean
    unformatQuotes: boolean
    enableDevTools: boolean
    falToken: string
    falModel: string
    falLora: string
    falLoraName: string
    falLoraScale: number
    moduleIntergration: string
    customCSS: string
    betaMobileGUI:boolean
    jsonSchemaEnabled:boolean
    jsonSchema:string
    strictJsonSchema:boolean
    extractJson:string
    ai21Key:string
    statics: {
        messages: number
        imports: number
    }
    customQuotes:boolean
    customQuotesData?:[string, string, string, string]
    groupTemplate?:string
    groupOtherBotRole?:string
    customGUI:string
    guiHTML:string
    logShare:boolean
    OAIPrediction:string
    customAPIFormat:LLMFormat
    systemContentReplacement:string
    systemRoleReplacement:'user'|'assistant'
    vertexPrivateKey: string
    vertexClientEmail: string
    vertexAccessToken: string
    vertexAccessTokenExpires: number
    seperateParametersEnabled:boolean
    seperateParameters:{
        memory: SeparateParameters,
        emotion: SeparateParameters,
        translate: SeparateParameters,
        otherAx: SeparateParameters
    }
    translateBeforeHTMLFormatting:boolean
    autoTranslateCachedOnly:boolean
    lightningRealmImport:boolean
    notification: boolean
    customFlags: LLMFlags[]
    enableCustomFlags: boolean
    googleClaudeTokenizing: boolean
    presetChain: string
    legacyMediaFindings?:boolean
    geminiStream?:boolean
    assetMaxDifference:number
    menuSideBar:boolean
    pluginV2: RisuPlugin[]
    showSavingIcon:boolean
    presetRegex: customscript[]
    banCharacterset:string[]
    showPromptComparison:boolean
    checkCorruption:boolean
    hypaV3:boolean
    hypaV3Settings: {
        memoryTokensRatio: number
        extraSummarizationRatio: number
        maxChatsPerSummary: number
        recentMemoryRatio: number
        similarMemoryRatio: number
        enableSimilarityCorrection: boolean
        preserveOrphanedMemory: boolean
        processRegexScript: boolean
        doNotSummarizeUserMessage: boolean
    }
    OaiCompAPIKeys: {[key:string]:string}
    inlayErrorResponse:boolean
    reasoningEffort:number
    bulkEnabling:boolean
    showTranslationLoading: boolean
    showDeprecatedTriggerV1:boolean
    returnCSSError:boolean
    useExperimentalGoogleTranslator:boolean
    thinkingTokens: number
    antiServerOverloads: boolean
    hypaCustomSettings: {
        url: string,
        key: string,
        model: string,       
    },
    localActivationInGlobalLorebook: boolean
    showFolderName: boolean
    automaticCachePoint: boolean
    chatCompression: boolean
    claudeRetrivalCaching: boolean
    outputImageModal: boolean
    playMessageOnTranslateEnd:boolean
    seperateModelsForAxModels:boolean
    seperateModels:{
        memory: string
        emotion: string
        translate: string
        otherAx: string
    }
    doNotChangeSeperateModels:boolean
    modelTools: string[]
    hotkeys:Hotkey[]
    fallbackModels: {
        memory: string[],
        emotion: string[],
        translate: string[],
        otherAx: string[]
        model: string[]
    }
    doNotChangeFallbackModels: boolean
    fallbackWhenBlankResponse: boolean
    customModels: {
        id: string
        internalId: string
        url: string
        format: LLMFormat
        tokenizer: LLMTokenizer
        key: string
        name: string
        params: string
        flags: LLMFlags[]
    }[]
    igpPrompt:string
<<<<<<< HEAD
    showMenuHypaMemoryModal:boolean
=======
    useTokenizerCaching:boolean
>>>>>>> 22a50904
}

interface SeparateParameters{
    temperature?:number
    top_k?:number
    repetition_penalty?:number
    min_p?:number
    top_a?:number
    top_p?:number
    frequency_penalty?:number
    presence_penalty?:number
    reasoning_effort?:number
    thinking_tokens?:number
    outputImageModal?:boolean
}

type OutputModal = 'image'|'audio'|'video'

export interface customscript{
    comment: string;
    in:string
    out:string
    type:string
    flag?:string
    ableFlag?:boolean

}

export type triggerscript = triggerscriptMain

export interface loreBook{
    key:string
    secondkey:string
    insertorder: number
    comment: string
    content: string
    mode: 'multiple'|'constant'|'normal'|'child',
    alwaysActive: boolean
    selective:boolean
    extentions?:{
        risu_case_sensitive:boolean
    }
    activationPercent?:number
    loreCache?:{
        key:string
        data:string[]
    },
    useRegex?:boolean
    bookVersion?:number
    id?:string
}

export interface character{
    type?:"character"
    name:string
    image?:string
    firstMessage:string
    desc:string
    notes:string
    chats:Chat[]
    chatFolders: ChatFolder[]
    chatPage: number
    viewScreen: 'emotion'|'none'|'imggen'|'vn',
    bias: [string, number][]
    emotionImages: [string, string][]
    globalLore: loreBook[]
    chaId: string
    sdData: [string, string][]
    newGenData?: {
        prompt: string,
        negative: string,
        instructions: string,
        emotionInstructions: string,
    }
    customscript: customscript[]
    triggerscript: triggerscript[]
    utilityBot: boolean
    exampleMessage:string
    removedQuotes?:boolean
    creatorNotes:string
    systemPrompt:string
    postHistoryInstructions:string
    alternateGreetings:string[]
    tags:string[]
    creator:string
    characterVersion: string
    personality:string
    scenario:string
    firstMsgIndex:number
    loreSettings?:loreSettings
    loreExt?:any
    additionalData?: {
        tag?:string[]
        creator?:string
        character_version?:string
    }
    ttsMode?:string
    ttsSpeech?:string
    voicevoxConfig?:{
        speaker?: string
        SPEED_SCALE?: number
        PITCH_SCALE?: number
        INTONATION_SCALE?: number
        VOLUME_SCALE?: number
    }
    naittsConfig?:{
        customvoice?: boolean
        voice?: string
        version?: string
    }
    gptSoVitsConfig?:{
        url?:string
        use_auto_path?:boolean
        ref_audio_path?:string
        use_long_audio?:boolean
        ref_audio_data?: {
            fileName:string
            assetId:string
        }
        volume?:number
        text_lang?: "auto" | "auto_yue" | "en" | "zh" | "ja" | "yue" | "ko" | "all_zh" | "all_ja" | "all_yue" | "all_ko"
        text?:string
        use_prompt?:boolean
        prompt?:string | null
        prompt_lang?: "auto" | "auto_yue" | "en" | "zh" | "ja" | "yue" | "ko" | "all_zh" | "all_ja" | "all_yue" | "all_ko"
        top_p?:number
        temperature?:number
        speed?:number
        top_k?:number
        text_split_method?: "cut0" | "cut1" | "cut2" | "cut3" | "cut4" | "cut5"
    }
    fishSpeechConfig?:{
        model?: {
            _id:string
            title:string
            description:string
        },
        chunk_length:number,
        normalize:boolean,
        
    }
    supaMemory?:boolean
    additionalAssets?:[string, string, string][]
    ttsReadOnlyQuoted?:boolean
    replaceGlobalNote:string
    backgroundHTML?:string
    reloadKeys?:number
    backgroundCSS?:string
    license?:string
    private?:boolean
    additionalText:string
    oaiVoice?:string
    virtualscript?:string
    scriptstate?:{[key:string]:string|number|boolean}
    depth_prompt?: { depth: number, prompt: string }
    extentions?:{[key:string]:any}
    largePortrait?:boolean
    lorePlus?:boolean
    inlayViewScreen?:boolean
    hfTTS?: {
        model: string
        language: string
    },
    vits?: OnnxModelFiles
    realmId?:string
    imported?:boolean
    trashTime?:number
    nickname?:string
    source?:string[]
    group_only_greetings?:string[]
    creation_date?:number
    modification_date?:number
    ccAssets?: Array<{
        type: string
        uri: string
        name: string
        ext: string
    }>
    defaultVariables?:string
    lowLevelAccess?:boolean
    hideChatIcon?:boolean
    lastInteraction?:number
    translatorNote?:string
    doNotChangeSeperateModels?:boolean
}


export interface loreSettings{
    tokenBudget: number
    scanDepth:number
    recursiveScanning: boolean
    fullWordMatching?: boolean
}


export interface groupChat{ 
    type: 'group'
    image?:string
    firstMessage:string
    chats:Chat[]
    chatFolders: ChatFolder[]
    chatPage: number
    name:string
    viewScreen: 'single'|'multiple'|'none'|'emp',
    characters:string[]
    characterTalks:number[]
    characterActive:boolean[]
    globalLore: loreBook[]
    autoMode: boolean
    useCharacterLore :boolean
    emotionImages: [string, string][]
    customscript: customscript[],
    chaId: string
    alternateGreetings?: string[]
    creatorNotes?:string,
    removedQuotes?:boolean
    firstMsgIndex?:number,
    loreSettings?:loreSettings
    supaMemory?:boolean
    ttsMode?:string
    suggestMessages?:string[]
    orderByOrder?:boolean
    backgroundHTML?:string,
    reloadKeys?:number
    backgroundCSS?:string
    oneAtTime?:boolean
    virtualscript?:string
    lorePlus?:boolean
    trashTime?:number
    nickname?:string
    defaultVariables?:string
    lowLevelAccess?:boolean
    hideChatIcon?:boolean
    lastInteraction?:number

    //lazy hack for typechecking
    voicevoxConfig?:any
    ttsSpeech?:string
    naittsConfig?:any
    oaiVoice?:string
    hfTTS?: any
    vits?: OnnxModelFiles
    gptSoVitsConfig?:any
    fishSpeechConfig?:any
    ttsReadOnlyQuoted?:boolean
    exampleMessage?:string
    systemPrompt?:string
    replaceGlobalNote?:string
    additionalText?:string
    personality?:string
    scenario?:string
    translatorNote?:string
    additionalData?: any
    depth_prompt?: { depth: number, prompt: string }
    additionalAssets?:[string, string, string][]
    utilityBot?:boolean
    license?:string
    realmId:string
}

export interface botPreset{
    name?:string
    apiType?: string
    openAIKey?: string
    mainPrompt: string
    jailbreak: string
    globalNote:string
    temperature: number
    maxContext: number
    maxResponse: number
    frequencyPenalty: number
    PresensePenalty: number
    formatingOrder: FormatingOrderItem[]
    aiModel?: string
    subModel?:string
    currentPluginProvider?:string
    textgenWebUIStreamURL?:string
    textgenWebUIBlockingURL?:string
    forceReplaceUrl?:string
    forceReplaceUrl2?:string
    promptPreprocess: boolean,
    bias: [string, number][]
    proxyRequestModel?:string
    openrouterRequestModel?:string
    proxyKey?:string
    ooba: OobaSettings
    ainconfig: AINsettings
    koboldURL?: string
    NAISettings?: NAISettings
    autoSuggestPrompt?: string
    autoSuggestPrefix?: string
    autoSuggestClean?: boolean
    promptTemplate?:PromptItem[]
    NAIadventure?: boolean
    NAIappendName?: boolean
    localStopStrings?: string[]
    customProxyRequestModel?: string
    reverseProxyOobaArgs?: OobaChatCompletionRequestParams
    top_p?: number
    promptSettings?: PromptSettings
    repetition_penalty?:number
    min_p?:number
    top_a?:number
    openrouterProvider?:string
    useInstructPrompt?:boolean
    customPromptTemplateToggle?:string
    templateDefaultVariables?:string
    moduleIntergration?:string
    top_k?:number
    instructChatTemplate?:string
    JinjaTemplate?:string
    jsonSchemaEnabled?:boolean
    jsonSchema?:string
    strictJsonSchema?:boolean
    extractJson?:string
    groupTemplate?:string
    groupOtherBotRole?:string
    seperateParametersEnabled?:boolean
    seperateParameters?:{
        memory: SeparateParameters,
        emotion: SeparateParameters,
        translate: SeparateParameters,
        otherAx: SeparateParameters
    }
    customAPIFormat?:LLMFormat
    systemContentReplacement?: string
    systemRoleReplacement?: 'user'|'assistant'
    openAIPrediction?: string
    enableCustomFlags?: boolean
    customFlags?: LLMFlags[]
    image?:string
    regex?:customscript[]
    reasonEffort?:number
    thinkingTokens?:number
    outputImageModal?:boolean
    seperateModelsForAxModels?:boolean
    seperateModels?:{
        memory: string
        emotion: string
        translate: string
        otherAx: string
    }
    modelTools?:string[]
    fallbackModels?: {
        memory: string[],
        emotion: string[],
        translate: string[],
        otherAx: string[]
        model: string[]
    }
    fallbackWhenBlankResponse?: boolean
}


interface hordeConfig{
    apiKey:string
    model:string
    softPrompt:string
}

export interface folder{
    name:string
    data:string[]
    color:string
    id:string
    imgFile?:string
    img?:string
}


interface sdConfig{
    width:number
    height:number
    sampler_name:string
    script_name:string
    denoising_strength:number
    enable_hr:boolean
    hr_scale: number
    hr_upscaler:string
}

export interface NAIImgConfig{
    width:number,
    height:number,
    sampler:string,
    steps:number,
    scale:number,
    sm:boolean,
    sm_dyn:boolean,
    noise:number,
    strength:number,
    image:string,
    refimage:string,
    InfoExtracted:number,
    RefStrength:number
    //add 4
    autoSmea:boolean,
    use_coords:boolean,
    legacy_uc: boolean,
    v4_prompt:NAIImgConfigV4Prompt,
    v4_negative_prompt:NAIImgConfigV4NegativePrompt,

}

//add 4
interface NAIImgConfigV4Prompt{
    caption: NAIImgConfigV4Caption,
    use_coords: boolean,
    use_order: boolean
}
//add 4
interface NAIImgConfigV4NegativePrompt{
    caption: NAIImgConfigV4Caption,
    legacy_uc: boolean
}
//add 4
interface NAIImgConfigV4Caption{
    base_caption: string,
    char_captions: NAIImgConfigV4CharCaption[]
}
//add 4
interface NAIImgConfigV4CharCaption{
    char_caption: string,
    centers:
        {
            x: number,
            y: number
        }[]
}

interface ComfyConfig{
    workflow:string,
    posNodeID: string,
    posInputName:string,
    negNodeID: string,
    negInputName:string,
    timeout: number
}

export type FormatingOrderItem = 'main'|'jailbreak'|'chats'|'lorebook'|'globalNote'|'authorNote'|'lastChat'|'description'|'postEverything'|'personaPrompt'

export interface Chat{
    message: Message[]
    note:string
    name:string
    localLore: loreBook[]
    sdData?:string
    supaMemoryData?:string
    hypaV2Data?:SerializableHypaV2Data
    lastMemory?:string
    suggestMessages?:string[]
    isStreaming?:boolean
    scriptstate?:{[key:string]:string|number|boolean}
    modules?:string[]
    id?:string
    bindedPersona?:string
    fmIndex?:number
    hypaV3Data?:SerializableHypaV3Data
    folderId?:string
    lastDate?:number
}

export interface ChatFolder{
    id:string
    name?:string
    color?:string
    folded:boolean
}

export interface Message{
    role: 'user'|'char'
    data: string
    saying?: string
    chatId?:string
    time?: number
    generationInfo?: MessageGenerationInfo
    name?:string
    otherUser?:boolean
}

export interface MessageGenerationInfo{
    model?: string
    generationId?: string
    inputTokens?: number
    outputTokens?: number
    maxContext?: number
}

interface AINsettings{
    top_p: number,
    rep_pen: number,
    top_a: number,
    rep_pen_slope:number,
    rep_pen_range: number,
    typical_p:number
    badwords:string
    stoptokens:string
    top_k:number
}

export interface OobaSettings{
    max_new_tokens: number,
    do_sample: boolean,
    temperature: number,
    top_p: number,
    typical_p: number,
    repetition_penalty: number,
    encoder_repetition_penalty: number,
    top_k: number,
    min_length: number,
    no_repeat_ngram_size: number,
    num_beams: number,
    penalty_alpha: number,
    length_penalty: number,
    early_stopping: boolean,
    seed: number,
    add_bos_token: boolean,
    truncation_length: number,
    ban_eos_token: boolean,
    skip_special_tokens: boolean,
    top_a: number,
    tfs: number,
    epsilon_cutoff: number,
    eta_cutoff: number,
    formating:{
        header:string,
        systemPrefix:string,
        userPrefix:string,
        assistantPrefix:string
        seperator:string
        useName:boolean
    }
}


export const saveImage = saveImageGlobal

export const defaultAIN:AINsettings = {
    top_p: 0.7,
    rep_pen: 1.0625,
    top_a: 0.08,
    rep_pen_slope: 1.7,
    rep_pen_range: 1024,
    typical_p: 1.0,
    badwords: '',
    stoptokens: '',
    top_k: 140
}

export const defaultOoba:OobaSettings = {
    max_new_tokens: 180,
    do_sample: true,
    temperature: 0.7,
    top_p: 0.9,
    typical_p: 1,
    repetition_penalty: 1.15,
    encoder_repetition_penalty: 1,
    top_k: 20,
    min_length: 0,
    no_repeat_ngram_size: 0,
    num_beams: 1,
    penalty_alpha: 0,
    length_penalty: 1,
    early_stopping: false,
    seed: -1,
    add_bos_token: true,
    truncation_length: 4096,
    ban_eos_token: false,
    skip_special_tokens: true,
    top_a: 0,
    tfs: 1,
    epsilon_cutoff: 0,
    eta_cutoff: 0,
    formating:{
        header: "Below is an instruction that describes a task. Write a response that appropriately completes the request.",
        systemPrefix: "### Instruction:",
        userPrefix: "### Input:",
        assistantPrefix: "### Response:",
        seperator:"",
        useName:false,
    }
}


export const presetTemplate:botPreset = {
    name: "New Preset",
    apiType: "gpt35_0301",
    openAIKey: "",
    mainPrompt: defaultMainPrompt,
    jailbreak: defaultJailbreak,
    globalNote: "",
    temperature: 80,
    maxContext: 4000,
    maxResponse: 300,
    frequencyPenalty: 70,
    PresensePenalty: 70,
    formatingOrder: ['main', 'description', 'personaPrompt','chats','lastChat', 'jailbreak', 'lorebook', 'globalNote', 'authorNote'],
    aiModel: "gpt35_0301",
    subModel: "gpt35_0301",
    currentPluginProvider: "",
    textgenWebUIStreamURL: '',
    textgenWebUIBlockingURL: '',
    forceReplaceUrl: '',
    forceReplaceUrl2: '',
    promptPreprocess: false,
    proxyKey: '',
    bias: [],
    ooba: safeStructuredClone(defaultOoba),
    ainconfig: safeStructuredClone(defaultAIN),
    reverseProxyOobaArgs: {
        mode: 'instruct'
    },
    top_p: 1,
    useInstructPrompt: false,
}

const defaultSdData:[string,string][] = [
    ["always", "solo, 1girl"],
    ['negative', ''],
    ["|character\'s appearance", ''],
    ['current situation', ''],
    ['$character\'s pose', ''],
    ['$character\'s emotion', ''],
    ['current location', ''],
]

export const defaultSdDataFunc = () =>{
    return safeStructuredClone(defaultSdData)
}

export function saveCurrentPreset(){
    let db = getDatabase()
    let pres = db.botPresets
    pres[db.botPresetsId] = {
        name: pres[db.botPresetsId].name,
        apiType: db.apiType,
        openAIKey: db.openAIKey,
        mainPrompt:db.mainPrompt,
        jailbreak: db.jailbreak,
        globalNote: db.globalNote,
        temperature: db.temperature,
        maxContext: db.maxContext,
        maxResponse: db.maxResponse,
        frequencyPenalty: db.frequencyPenalty,
        PresensePenalty: db.PresensePenalty,
        formatingOrder: db.formatingOrder,
        aiModel: db.aiModel,
        subModel: db.subModel,
        currentPluginProvider: db.currentPluginProvider,
        textgenWebUIStreamURL: db.textgenWebUIStreamURL,
        textgenWebUIBlockingURL: db.textgenWebUIBlockingURL,
        forceReplaceUrl: db.forceReplaceUrl,
        forceReplaceUrl2: db.forceReplaceUrl2,
        promptPreprocess: db.promptPreprocess,
        bias: db.bias,
        koboldURL: db.koboldURL,
        proxyKey: db.proxyKey,
        ooba: safeStructuredClone(db.ooba),
        ainconfig: safeStructuredClone(db.ainconfig),
        proxyRequestModel: db.proxyRequestModel,
        openrouterRequestModel: db.openrouterRequestModel,
        NAISettings: safeStructuredClone(db.NAIsettings),
        promptTemplate: db.promptTemplate ?? null,
        NAIadventure: db.NAIadventure ?? false,
        NAIappendName: db.NAIappendName ?? false,
        localStopStrings: db.localStopStrings,
        autoSuggestPrompt: db.autoSuggestPrompt,
        customProxyRequestModel: db.customProxyRequestModel,
        reverseProxyOobaArgs: safeStructuredClone(db.reverseProxyOobaArgs) ?? null,
        top_p: db.top_p ?? 1,
        promptSettings: safeStructuredClone(db.promptSettings) ?? null,
        repetition_penalty: db.repetition_penalty,
        min_p: db.min_p,
        top_a: db.top_a,
        openrouterProvider: db.openrouterProvider,
        useInstructPrompt: db.useInstructPrompt,
        customPromptTemplateToggle: db.customPromptTemplateToggle ?? "",
        templateDefaultVariables: db.templateDefaultVariables ?? "",
        moduleIntergration: db.moduleIntergration ?? "",
        top_k: db.top_k,
        instructChatTemplate: db.instructChatTemplate,
        JinjaTemplate: db.JinjaTemplate ?? '',
        jsonSchemaEnabled:db.jsonSchemaEnabled??false,
        jsonSchema:db.jsonSchema ?? '',
        strictJsonSchema:db.strictJsonSchema ?? true,
        extractJson:db.extractJson ?? '',
        groupOtherBotRole: db.groupOtherBotRole ?? 'user',
        groupTemplate: db.groupTemplate ?? '',
        seperateParametersEnabled: db.seperateParametersEnabled ?? false,
        seperateParameters: safeStructuredClone(db.seperateParameters),
        openAIPrediction: db.OAIPrediction,
        customAPIFormat: safeStructuredClone(db.customAPIFormat),
        systemContentReplacement: db.systemContentReplacement,
        systemRoleReplacement: db.systemRoleReplacement,
        customFlags: safeStructuredClone(db.customFlags),
        enableCustomFlags: db.enableCustomFlags,
        regex: db.presetRegex,
        image: pres?.[db.botPresetsId]?.image ?? '',
        reasonEffort: db.reasoningEffort ?? 0,
        thinkingTokens: db.thinkingTokens ?? null,
        outputImageModal: db.outputImageModal ?? false,
        seperateModelsForAxModels: db.doNotChangeSeperateModels ? false : db.seperateModelsForAxModels ?? false,
        seperateModels: db.doNotChangeSeperateModels ? null : safeStructuredClone(db.seperateModels),
        modelTools: safeStructuredClone(db.modelTools),
        fallbackModels: safeStructuredClone(db.fallbackModels),
        fallbackWhenBlankResponse: db.fallbackWhenBlankResponse ?? false,
    }
    db.botPresets = pres
    setDatabase(db)
}

export function copyPreset(id:number){
    saveCurrentPreset()
    let db = getDatabase()
    let pres = db.botPresets
    const newPres = safeStructuredClone(pres[id])
    newPres.name += " Copy"
    db.botPresets.push(newPres)
    setDatabase(db)
}

export function changeToPreset(id =0, savecurrent = true){
    if(savecurrent){
        saveCurrentPreset()
    }
    let db = getDatabase()
    let pres = db.botPresets
    const newPres = pres[id]
    db.botPresetsId = id
    db = setPreset(db, newPres)
    setDatabase(db)
}

export function setPreset(db:Database, newPres: botPreset){
    db.apiType = newPres.apiType ?? db.apiType
    db.mainPrompt = newPres.mainPrompt ?? db.mainPrompt
    db.jailbreak = newPres.jailbreak ?? db.jailbreak
    db.globalNote = newPres.globalNote ?? db.globalNote
    db.temperature = newPres.temperature ?? db.temperature
    db.maxContext = newPres.maxContext ?? db.maxContext
    db.maxResponse = newPres.maxResponse ?? db.maxResponse
    db.frequencyPenalty = newPres.frequencyPenalty ?? db.frequencyPenalty
    db.PresensePenalty = newPres.PresensePenalty ?? db.PresensePenalty
    db.formatingOrder = newPres.formatingOrder ?? db.formatingOrder
    db.aiModel = newPres.aiModel ?? db.aiModel
    db.subModel = newPres.subModel ?? db.subModel
    db.currentPluginProvider = newPres.currentPluginProvider ?? db.currentPluginProvider
    db.textgenWebUIStreamURL = newPres.textgenWebUIStreamURL ?? db.textgenWebUIStreamURL
    db.textgenWebUIBlockingURL = newPres.textgenWebUIBlockingURL ?? db.textgenWebUIBlockingURL
    db.forceReplaceUrl = newPres.forceReplaceUrl ?? db.forceReplaceUrl
    db.promptPreprocess = newPres.promptPreprocess ?? db.promptPreprocess
    db.forceReplaceUrl2 = newPres.forceReplaceUrl2 ?? db.forceReplaceUrl2
    db.bias = newPres.bias ?? db.bias
    db.koboldURL = newPres.koboldURL ?? db.koboldURL
    db.proxyKey = newPres.proxyKey ?? db.proxyKey
    db.ooba = safeStructuredClone(newPres.ooba ?? db.ooba)
    db.ainconfig = safeStructuredClone(newPres.ainconfig ?? db.ainconfig)
    db.openrouterRequestModel = newPres.openrouterRequestModel ?? db.openrouterRequestModel
    db.proxyRequestModel = newPres.proxyRequestModel ?? db.proxyRequestModel
    db.NAIsettings = newPres.NAISettings ?? db.NAIsettings
    db.autoSuggestPrompt = newPres.autoSuggestPrompt ?? db.autoSuggestPrompt
    db.autoSuggestPrefix = newPres.autoSuggestPrefix ?? db.autoSuggestPrefix
    db.autoSuggestClean = newPres.autoSuggestClean ?? db.autoSuggestClean
    db.promptTemplate = newPres.promptTemplate
    db.NAIadventure = newPres.NAIadventure
    db.NAIappendName = newPres.NAIappendName
    db.NAIsettings.cfg_scale ??= 1
    db.NAIsettings.mirostat_tau ??= 0
    db.NAIsettings.mirostat_lr ??= 1
    db.localStopStrings = newPres.localStopStrings
    db.customProxyRequestModel = newPres.customProxyRequestModel ?? ''
    db.reverseProxyOobaArgs = safeStructuredClone(newPres.reverseProxyOobaArgs) ?? {
        mode: 'instruct'
    }
    db.top_p = newPres.top_p ?? 1
    //@ts-ignore //for legacy mistpings
    db.promptSettings = safeStructuredClone(newPres.promptSettings) ?? {
        assistantPrefill: '',
        postEndInnerFormat: '',
        sendChatAsSystem: false,
        sendName: false,
        utilOverride: false,
    }
    db.promptSettings.maxThoughtTagDepth ??= -1
    db.repetition_penalty = newPres.repetition_penalty
    db.min_p = newPres.min_p
    db.top_a = newPres.top_a
    db.openrouterProvider = newPres.openrouterProvider
    db.useInstructPrompt = newPres.useInstructPrompt ?? false
    db.customPromptTemplateToggle = newPres.customPromptTemplateToggle ?? ''
    db.templateDefaultVariables = newPres.templateDefaultVariables ?? ''
    db.moduleIntergration = newPres.moduleIntergration ?? ''
    db.top_k = newPres.top_k ?? db.top_k
    db.instructChatTemplate = newPres.instructChatTemplate ?? db.instructChatTemplate
    db.JinjaTemplate = newPres.JinjaTemplate ?? db.JinjaTemplate
    db.jsonSchemaEnabled = newPres.jsonSchemaEnabled ?? false
    db.jsonSchema = newPres.jsonSchema ?? ''
    db.strictJsonSchema = newPres.strictJsonSchema ?? true
    db.extractJson = newPres.extractJson ?? ''
    db.groupOtherBotRole = newPres.groupOtherBotRole ?? 'user'
    db.groupTemplate = newPres.groupTemplate ?? ''
    db.seperateParametersEnabled = newPres.seperateParametersEnabled ?? false
    db.seperateParameters = newPres.seperateParameters ? safeStructuredClone(newPres.seperateParameters) : {
        memory: {},
        emotion: {},
        translate: {},
        otherAx: {}
    }
    db.OAIPrediction = newPres.openAIPrediction ?? ''
    db.customAPIFormat = safeStructuredClone(newPres.customAPIFormat) ?? LLMFormat.OpenAICompatible
    db.systemContentReplacement = newPres.systemContentReplacement ?? ''
    db.systemRoleReplacement = newPres.systemRoleReplacement ?? 'user'
    db.customFlags = safeStructuredClone(newPres.customFlags) ?? []
    db.enableCustomFlags = newPres.enableCustomFlags ?? false
    db.presetRegex = newPres.regex ?? []
    db.reasoningEffort = newPres.reasonEffort ?? 0
    db.thinkingTokens = newPres.thinkingTokens ?? null
    db.outputImageModal = newPres.outputImageModal ?? false
    if(!db.doNotChangeSeperateModels){
        db.seperateModelsForAxModels = newPres.seperateModelsForAxModels ?? false
        db.seperateModels = safeStructuredClone(newPres.seperateModels) ?? {
            memory: '',
            emotion: '',
            translate: '',
            otherAx: ''
        }
    }
    if(!db.doNotChangeFallbackModels){
        db.fallbackModels = safeStructuredClone(newPres.fallbackModels) ?? {
            memory: [],
            emotion: [],
            translate: [],
            otherAx: [],
            model: []
        }
        db.fallbackWhenBlankResponse = newPres.fallbackWhenBlankResponse ?? false
    }
    db.modelTools = safeStructuredClone(newPres.modelTools ?? [])

    return db
}

import { encode as encodeMsgpack, decode as decodeMsgpack } from "msgpackr";
import * as fflate from "fflate";
import type { OnnxModelFiles } from '../process/transformers';
import type { RisuModule } from '../process/modules';
import type { SerializableHypaV2Data } from '../process/memory/hypav2';
import { decodeRPack, encodeRPack } from '../rpack/rpack_bg';
import { DBState, selectedCharID } from '../stores.svelte';
import { LLMFlags, LLMFormat, LLMTokenizer } from '../model/modellist';
import type { Parameter } from '../process/request';
import type { HypaModel } from '../process/memory/hypamemory';
import type { SerializableHypaV3Data } from '../process/memory/hypav3';
import { defaultHotkeys, type Hotkey } from '../defaulthotkeys';

export async function downloadPreset(id:number, type:'json'|'risupreset'|'return' = 'json'){
    saveCurrentPreset()
    let db = getDatabase()
    let pres = safeStructuredClone(db.botPresets[id])
    console.log(pres)
    pres.openAIKey = ''
    pres.forceReplaceUrl = ''
    pres.forceReplaceUrl2 = ''
    pres.proxyKey = ''
    pres.textgenWebUIStreamURL=  ''
    pres.textgenWebUIBlockingURL=  ''

    if(type === 'json'){
        downloadFile(pres.name + "_preset.json", Buffer.from(JSON.stringify(pres, null, 2)))
    }
    else if(type === 'risupreset' || type === 'return'){
        const buf = fflate.compressSync(encodeMsgpack({
            presetVersion: 2,
            type: 'preset',
            preset: await encryptBuffer(
                encodeMsgpack(pres),
                'risupreset'
            )
        }))

        const buf2 = await encodeRPack(buf)

        if(type === 'risupreset'){
            downloadFile(pres.name + "_preset.risup", buf2)
        }
        else{
            return {
                data: pres,
                buf: buf2
            }
        }

    }

    alertNormal(language.successExport)


    return {
        data: pres,
        buf: null
    }
}


export async function importPreset(f:{
    name:string
    data:Uint8Array
}|null = null){
    if(!f){
        f = await selectSingleFile(["json", "preset", "risupreset", "risup"])
    }
    if(!f){
        return
    }
    let pre:any
    if(f.name.endsWith('.risupreset') || f.name.endsWith('.risup')){
        let data = f.data
        if(f.name.endsWith('.risup')){
            data = await decodeRPack(data)
        }
        const decoded = await decodeMsgpack(fflate.decompressSync(data))
        console.log(decoded)
        if((decoded.presetVersion === 0 || decoded.presetVersion === 2) && decoded.type === 'preset'){
            pre = {...presetTemplate,...decodeMsgpack(Buffer.from(await decryptBuffer(decoded.preset ?? decoded.pres, 'risupreset')))}
        }
    }
    else{
        pre = {...presetTemplate,...(JSON.parse(Buffer.from(f.data).toString('utf-8')))}
        console.log(pre)
    }
    let db = getDatabase()
    if(pre.presetVersion && pre.presetVersion >= 3){
        //NAI preset
        const pr = safeStructuredClone(prebuiltPresets.NAI2)
        pr.temperature = pre.parameters.temperature * 100
        pr.maxResponse = pre.parameters.max_length
        pr.NAISettings.topK = pre.parameters.top_k
        pr.NAISettings.topP = pre.parameters.top_p
        pr.NAISettings.topA = pre.parameters.top_a
        pr.NAISettings.typicalp = pre.parameters.typical_p
        pr.NAISettings.tailFreeSampling = pre.parameters.tail_free_sampling
        pr.NAISettings.repetitionPenalty = pre.parameters.repetition_penalty
        pr.NAISettings.repetitionPenaltyRange = pre.parameters.repetition_penalty_range
        pr.NAISettings.repetitionPenaltySlope = pre.parameters.repetition_penalty_slope
        pr.NAISettings.frequencyPenalty = pre.parameters.repetition_penalty_frequency
        pr.NAISettings.repostitionPenaltyPresence = pre.parameters.repetition_penalty_presence
        pr.PresensePenalty = pre.parameters.repetition_penalty_presence * 100
        pr.NAISettings.cfg_scale = pre.parameters.cfg_scale
        pr.NAISettings.mirostat_lr = pre.parameters.mirostat_lr
        pr.NAISettings.mirostat_tau = pre.parameters.mirostat_tau
        pr.name = pre.name ?? "Imported"
        db.botPresets.push(pr)
        setDatabase(db)
        return
    }

    if(Array.isArray(pre?.prompt_order?.[0]?.order) && Array.isArray(pre?.prompts)){
        //ST preset
        const pr = safeStructuredClone(presetTemplate)
        pr.promptTemplate = []

        function findPrompt(identifier:number){
            return pre.prompts.find((p:any) => p.identifier === identifier)
        }
        pr.temperature = (pre.temperature ?? 0.8) * 100
        pr.frequencyPenalty = (pre.frequency_penalty ?? 0.7) * 100
        pr.PresensePenalty = (pre.presence_penalty * 0.7) * 100
        pr.top_p = pre.top_p ?? 1

        for(const prompt of pre?.prompt_order?.[0]?.order){
            if(!prompt?.enabled){
                continue
            }
            const p = findPrompt(prompt?.identifier ?? '')
            if(p){
                switch(p.identifier){
                    case 'main':{
                        pr.promptTemplate.push({
                            type: 'plain',
                            type2: 'main',
                            text: p.content ?? "",
                            role: p.role ?? "system"
                        })
                        break
                    }
                    case 'jailbreak':
                    case 'nsfw':{
                        pr.promptTemplate.push({
                            type: 'jailbreak',
                            type2: 'normal',
                            text: p.content ?? "",
                            role: p.role ?? "system"
                        })
                        break
                    }
                    case 'dialogueExamples':
                    case 'charPersonality':
                    case 'scenario':{
                        break //ignore
                    }
                    case 'chatHistory':{
                        pr.promptTemplate.push({
                            type: 'chat',
                            rangeEnd: 'end',
                            rangeStart: 0
                        })
                        break
                    }
                    case 'worldInfoBefore':{
                        pr.promptTemplate.push({
                            type: 'lorebook'
                        })
                        break
                    }
                    case 'worldInfoAfter':{
                        break
                    }
                    case 'charDescription':{
                        pr.promptTemplate.push({
                            type: 'description'
                        })
                        break
                    }
                    case 'personaDescription':{
                        pr.promptTemplate.push({
                            type: 'persona'
                        })
                        break
                    }
                    default:{
                        console.log(p)
                        pr.promptTemplate.push({
                            type: 'plain',
                            type2: 'normal',
                            text: p.content ?? "",
                            role: p.role ?? "system"
                        })
                    }
                }
            }
            else{
                console.log("Prompt not found", prompt)
            
            }
        }
        if(pre?.assistant_prefill){
            pr.promptTemplate.push({
                type: 'postEverything'
            })
            pr.promptTemplate.push({
                type: 'plain',
                type2: 'main',
                text: `{{#if {{prefill_supported}}}}${pre?.assistant_prefill}{{/if}}`,
                role: 'bot'
            })
        }
        pr.name = "Imported ST Preset"
        db.botPresets.push(pr)
        setDatabase(db)
        return
    }
    pre.name ??= "Imported"
    db.botPresets.push(pre)
    setDatabase(db)
}<|MERGE_RESOLUTION|>--- conflicted
+++ resolved
@@ -1022,11 +1022,8 @@
         flags: LLMFlags[]
     }[]
     igpPrompt:string
-<<<<<<< HEAD
+    useTokenizerCaching:boolean
     showMenuHypaMemoryModal:boolean
-=======
-    useTokenizerCaching:boolean
->>>>>>> 22a50904
 }
 
 interface SeparateParameters{
