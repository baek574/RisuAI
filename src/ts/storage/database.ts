--- conflicted
+++ resolved
@@ -502,11 +502,8 @@
     useAutoSuggestions:boolean
     autoSuggestPrompt:string,
     claudeAPIKey:string,
-<<<<<<< HEAD
     novellistAPI:string
-=======
     useChatCopy:boolean,
->>>>>>> e913a641
 }
 
 interface hordeConfig{
