--- conflicted
+++ resolved
@@ -3,13 +3,8 @@
 import { DataBase } from "../storage/database"
 import { globalFetch } from "../storage/globalApi"
 import { alertError } from "../alert"
-<<<<<<< HEAD
-import type { OpenAIChat } from "../process"
-import { requestChatData } from "../process/request"
-=======
 import { requestChatData } from "../process/request"
 import { doingChat } from "../process"
->>>>>>> c5003988
 
 let cache={
     origin: [''],
@@ -110,15 +105,11 @@
         return translateLLM(text, {to: tr})
     }
     if(db.translatorType === 'deepl'){
-<<<<<<< HEAD
-        //deepl raise error 525 because of cloudflare
-=======
         const body = {
             text: [text],
             source_lang: arg.from.toLocaleUpperCase(),
             target_lang: arg.to.toLocaleUpperCase(),
         }
->>>>>>> c5003988
         let url = db.deeplOptions.freeApi ? "https://api-free.deepl.com/v2/translate" : "https://api.deepl.com/v2/translate"
         const f = await globalFetch(url, {
             headers: {
